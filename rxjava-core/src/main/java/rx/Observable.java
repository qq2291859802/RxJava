/**
 * Copyright 2013 Netflix, Inc.
 * 
 * Licensed under the Apache License, Version 2.0 (the "License");
 * you may not use this file except in compliance with the License.
 * You may obtain a copy of the License at
 * 
 * http://www.apache.org/licenses/LICENSE-2.0
 * 
 * Unless required by applicable law or agreed to in writing, software
 * distributed under the License is distributed on an "AS IS" BASIS,
 * WITHOUT WARRANTIES OR CONDITIONS OF ANY KIND, either express or implied.
 * See the License for the specific language governing permissions and
 * limitations under the License.
 */
package rx;

import static org.junit.Assert.*;
import static org.mockito.Matchers.*;
import static org.mockito.Mockito.*;

import java.util.ArrayList;
import java.util.Arrays;
import java.util.Collection;
import java.util.List;
import java.util.Map;
import java.util.concurrent.CountDownLatch;
import java.util.concurrent.Future;
import java.util.concurrent.TimeUnit;
import java.util.concurrent.atomic.AtomicInteger;
import java.util.concurrent.atomic.AtomicReference;

import org.junit.Before;
import org.junit.Test;
import org.mockito.Mock;
import org.mockito.Mockito;
import org.mockito.MockitoAnnotations;

import rx.observables.BlockingObservable;
import rx.observables.ConnectableObservable;
import rx.observables.GroupedObservable;
import rx.operators.AtomicObservableSubscription;
import rx.operators.AtomicObserver;
import rx.operators.OperationAll;
import rx.operators.OperationCache;
import rx.operators.OperationCombineLatest;
import rx.operators.OperationConcat;
import rx.operators.OperationDefer;
import rx.operators.OperationDematerialize;
import rx.operators.OperationFilter;
import rx.operators.OperationFinally;
import rx.operators.OperationGroupBy;
import rx.operators.OperationMap;
import rx.operators.OperationMaterialize;
import rx.operators.OperationMerge;
import rx.operators.OperationMergeDelayError;
import rx.operators.OperationMulticast;
import rx.operators.OperationObserveOn;
import rx.operators.OperationOnErrorResumeNextViaFunction;
import rx.operators.OperationOnErrorResumeNextViaObservable;
import rx.operators.OperationOnErrorReturn;
import rx.operators.OperationSample;
import rx.operators.OperationScan;
import rx.operators.OperationSkip;
import rx.operators.OperationSubscribeOn;
import rx.operators.OperationSwitch;
import rx.operators.OperationSynchronize;
import rx.operators.OperationTake;
import rx.operators.OperationTakeLast;
import rx.operators.OperationTakeUntil;
import rx.operators.OperationTakeWhile;
import rx.operators.OperationTimestamp;
import rx.operators.OperationToObservableFuture;
import rx.operators.OperationToObservableIterable;
import rx.operators.OperationToObservableList;
import rx.operators.OperationToObservableSortedList;
import rx.operators.OperationWhere;
import rx.operators.OperationZip;
import rx.plugins.RxJavaErrorHandler;
import rx.plugins.RxJavaObservableExecutionHook;
import rx.plugins.RxJavaPlugins;
import rx.subjects.PublishSubject;
import rx.subjects.ReplaySubject;
import rx.subjects.Subject;
import rx.subscriptions.BooleanSubscription;
import rx.subscriptions.Subscriptions;
import rx.util.OnErrorNotImplementedException;
import rx.util.Range;
import rx.util.Timestamped;
import rx.util.functions.Action0;
import rx.util.functions.Action1;
import rx.util.functions.Func0;
import rx.util.functions.Func1;
import rx.util.functions.Func2;
import rx.util.functions.Func3;
import rx.util.functions.Func4;
import rx.util.functions.FuncN;
import rx.util.functions.Function;
import rx.util.functions.FunctionLanguageAdaptor;
import rx.util.functions.Functions;

/**
 * The Observable interface that implements the Reactive Pattern.
 * <p>
 * This interface provides overloaded methods for subscribing as well as delegate methods to the
 * various operators.
 * <p>
 * The documentation for this interface makes use of marble diagrams. The following legend explains
 * these diagrams:
 * <p>
 * <img width="640" src="https://github.com/Netflix/RxJava/wiki/images/rx-operators/legend.png">
 * <p>
 * For more information see the <a href="https://github.com/Netflix/RxJava/wiki/Observable">RxJava
 * Wiki</a>
 * 
 * @param <T>
 */
public class Observable<T> {

//TODO use a consistent parameter naming scheme (for example: for all operators that modify a source Observable, the parameter representing that source Observable should have the same name, e.g. "source" -- currently such parameters are named any of "sequence", "that", "source", "items", or "observable")

    private final static RxJavaObservableExecutionHook hook = RxJavaPlugins.getInstance().getObservableExecutionHook();

    private final Func1<Observer<T>, Subscription> onSubscribe;

    /**
     * Observable with Function to execute when subscribed to.
     * <p>
     * NOTE: Use {@link #create(Func1)} to create an Observable instead of this method unless you
     * specifically have a need for inheritance.
     * 
     * @param onSubscribe
     *            {@link Func1} to be executed when {@link #subscribe(Observer)} is called.
     */
    protected Observable(Func1<Observer<T>, Subscription> onSubscribe) {
        this.onSubscribe = onSubscribe;
    }

    protected Observable() {
        this(null);
        //TODO should this be made private to prevent it? It really serves no good purpose and only confuses things. Unit tests are incorrectly using it today
    }

    /**
     * An {@link Observer} must call an Observable's <code>subscribe</code> method in order to
     * receive items and notifications from the Observable. A typical implementation of
     * <code>subscribe</code> does the following:
     * <p>
     * It stores a reference to the Observer in a collection object, such as a
     * <code>List&lt;T&gt;</code> object.
     * <p>
     * It returns a reference to the {@link Subscription} interface. This enables Observers to
     * unsubscribe, that is, to stop receiving items and notifications before the Observable stops
     * sending them, which also invokes the Observer's {@link Observer#onCompleted onCompleted}
     * method.
     * <p>
     * An <code>Observable&lt;T&gt;</code> instance is responsible for accepting all subscriptions
     * and notifying all Observers. Unless the documentation for a particular
     * <code>Observable&lt;T&gt;</code> implementation indicates otherwise, Observers should make no
     * assumptions about the order in which multiple Observers will receive their notifications.
     * <p>
     * For more information see the
     * <a href="https://github.com/Netflix/RxJava/wiki/Observable">RxJava Wiki</a>
     * 
     * @param observer
     * @return a {@link Subscription} reference with which the Observer can stop receiving items
     *         before the Observable has finished sending them
     * @throws IllegalArgumentException
     *             if the {@link Observer} provided as the argument to <code>subscribe()</code> is
     *             <code>null</code>
     */
    public Subscription subscribe(Observer<T> observer) {
        // allow the hook to intercept and/or decorate
        Func1<Observer<T>, Subscription> onSubscribeFunction = hook.onSubscribeStart(this, onSubscribe);
        // validate and proceed
        if (observer == null) {
            throw new IllegalArgumentException("observer can not be null");
        }
        if (onSubscribeFunction == null) {
            throw new IllegalStateException("onSubscribe function can not be null.");
            // the subscribe function can also be overridden but generally that's not the appropriate approach so I won't mention that in the exception
        }
        try {
            /**
             * See https://github.com/Netflix/RxJava/issues/216 for discussion on "Guideline 6.4: Protect calls to user code from within an operator"
             */
            if (isInternalImplementation(observer)) {
                Subscription s = onSubscribeFunction.call(observer);
                if (s == null) {
                    // this generally shouldn't be the case on a 'trusted' onSubscribe but in case it happens
                    // we want to gracefully handle it the same as AtomicObservableSubscription does
                    return hook.onSubscribeReturn(this, Subscriptions.empty());
                } else {
                    return hook.onSubscribeReturn(this, s);
                }
            } else {
                AtomicObservableSubscription subscription = new AtomicObservableSubscription();
                subscription.wrap(onSubscribeFunction.call(new AtomicObserver<T>(subscription, observer)));
                return hook.onSubscribeReturn(this, subscription);
            }
        } catch (OnErrorNotImplementedException e) {
            // special handling when onError is not implemented ... we just rethrow
            throw e;
        } catch (Exception e) {
            // if an unhandled error occurs executing the onSubscribe we will propagate it
            try {
                observer.onError(hook.onSubscribeError(this, e));
            } catch (OnErrorNotImplementedException e2) {
                // special handling when onError is not implemented ... we just rethrow
                throw e2;
            } catch (Exception e2) {
                // if this happens it means the onError itself failed (perhaps an invalid function implementation)
                // so we are unable to propagate the error correctly and will just throw
                RuntimeException r = new RuntimeException("Error occurred attempting to subscribe [" + e.getMessage() + "] and then again while trying to pass to onError.", e2);
                hook.onSubscribeError(this, r);
                throw r;
            }
            return Subscriptions.empty();
        }
    }

    /**
     * An {@link Observer} must call an Observable's <code>subscribe</code> method in order to
     * receive items and notifications from the Observable. A typical implementation of
     * <code>subscribe</code> method does the following:
     * <p>
     * It stores a reference to the Observer in a collection object, such as a
     * <code>List&lt;T&gt;</code> object.
     * <p>
     * It returns a reference to the {@link Subscription} interface. This enables Observers to
     * unsubscribe, that is, to stop receiving items and notifications before the Observable stops
     * sending them, which also invokes the Observer's {@link Observer#onCompleted onCompleted}
     * method.
     * <p>
     * An <code>Observable&lt;T&gt;</code> instance is responsible for accepting all subscriptions
     * and notifying all Observers. Unless the documentation for a particular
     * <code>Observable&lt;T&gt;</code> implementation indicates otherwise, Observers should make no
     * assumptions about the order in which multiple Observers will receive their notifications.
     * <p>
     * For more information see the
     * <a href="https://github.com/Netflix/RxJava/wiki/Observable">RxJava Wiki</a>
     * 
     * @param observer
     * @param scheduler
     *            the {@link Scheduler} on which Observers subscribe to the Observable
     * @return a {@link Subscription} reference with which Observers can stop receiving items and
     *         notifications before the Observable has finished sending them
     * @throws IllegalArgumentException
     *             if an argument to <code>subscribe()</code> is <code>null</code>
     */
    public Subscription subscribe(Observer<T> observer, Scheduler scheduler) {
        return subscribeOn(scheduler).subscribe(observer);
    }

    /**
     * Used for protecting against errors being thrown from Observer implementations and ensuring onNext/onError/onCompleted contract compliance.
     * <p>
     * See https://github.com/Netflix/RxJava/issues/216 for discussion on "Guideline 6.4: Protect calls to user code from within an operator"
     */
    private Subscription protectivelyWrapAndSubscribe(Observer<T> o) {
        AtomicObservableSubscription subscription = new AtomicObservableSubscription();
        return subscription.wrap(subscribe(new AtomicObserver<T>(subscription, o)));
    }

    @SuppressWarnings({ "rawtypes", "unchecked" })
    public Subscription subscribe(final Map<String, Object> callbacks) {
        if (callbacks == null) {
            throw new RuntimeException("callbacks map can not be null");
        }
        Object _onNext = callbacks.get("onNext");
        if (_onNext == null) {
            throw new RuntimeException("'onNext' key must contain an implementation");
        }
        // lookup and memoize onNext
        final FuncN onNext = Functions.from(_onNext);

        /**
         * Wrapping since raw functions provided by the user are being invoked.
         * 
         * See https://github.com/Netflix/RxJava/issues/216 for discussion on "Guideline 6.4: Protect calls to user code from within an operator"
         */
        return protectivelyWrapAndSubscribe(new Observer() {

            @Override
            public void onCompleted() {
                Object onComplete = callbacks.get("onCompleted");
                if (onComplete != null) {
                    Functions.from(onComplete).call();
                }
            }

            @Override
            public void onError(Exception e) {
                handleError(e);
                Object onError = callbacks.get("onError");
                if (onError != null) {
                    Functions.from(onError).call(e);
                } else {
                    throw new OnErrorNotImplementedException(e);
                }
            }

            @Override
            public void onNext(Object args) {
                onNext.call(args);
            }

        });
    }

    public Subscription subscribe(final Map<String, Object> callbacks, Scheduler scheduler) {
        return subscribeOn(scheduler).subscribe(callbacks);
    }

    @SuppressWarnings({ "rawtypes", "unchecked" })
    public Subscription subscribe(final Object o) {
        if (o instanceof Observer) {
            // in case a dynamic language is not correctly handling the overloaded methods and we receive an Observer just forward to the correct method.
            return subscribe((Observer) o);
        }

        if (o == null) {
            throw new IllegalArgumentException("onNext can not be null");
        }

        // lookup and memoize onNext
        final FuncN onNext = Functions.from(o);

        /**
         * Wrapping since raw functions provided by the user are being invoked.
         * 
         * See https://github.com/Netflix/RxJava/issues/216 for discussion on "Guideline 6.4: Protect calls to user code from within an operator"
         */
        return protectivelyWrapAndSubscribe(new Observer() {

            @Override
            public void onCompleted() {
                // do nothing
            }

            @Override
            public void onError(Exception e) {
                handleError(e);
                throw new OnErrorNotImplementedException(e);
            }

            @Override
            public void onNext(Object args) {
                onNext.call(args);
            }

        });
    }

    public Subscription subscribe(final Object o, Scheduler scheduler) {
        return subscribeOn(scheduler).subscribe(o);
    }

    public Subscription subscribe(final Action1<T> onNext) {
        if (onNext == null) {
            throw new IllegalArgumentException("onNext can not be null");
        }

        /**
         * Wrapping since raw functions provided by the user are being invoked.
         * 
         * See https://github.com/Netflix/RxJava/issues/216 for discussion on "Guideline 6.4: Protect calls to user code from within an operator"
         */
        return protectivelyWrapAndSubscribe(new Observer<T>() {

            @Override
            public void onCompleted() {
                // do nothing
            }

            @Override
            public void onError(Exception e) {
                handleError(e);
                throw new OnErrorNotImplementedException(e);
            }

            @Override
            public void onNext(T args) {
                onNext.call(args);
            }

        });
    }

    public Subscription subscribe(final Action1<T> onNext, Scheduler scheduler) {
        return subscribeOn(scheduler).subscribe(onNext);
    }

    @SuppressWarnings({ "rawtypes", "unchecked" })
    public Subscription subscribe(final Object onNext, final Object onError) {
        if (onNext == null) {
            throw new IllegalArgumentException("onNext can not be null");
        }
        if (onError == null) {
            throw new IllegalArgumentException("onError can not be null");
        }

        // lookup and memoize onNext
        final FuncN onNextFunction = Functions.from(onNext);

        /**
         * Wrapping since raw functions provided by the user are being invoked.
         * 
         * See https://github.com/Netflix/RxJava/issues/216 for discussion on "Guideline 6.4: Protect calls to user code from within an operator"
         */
        return protectivelyWrapAndSubscribe(new Observer() {

            @Override
            public void onCompleted() {
                // do nothing
            }

            @Override
            public void onError(Exception e) {
                handleError(e);
                Functions.from(onError).call(e);
            }

            @Override
            public void onNext(Object args) {
                onNextFunction.call(args);
            }

        });
    }

    public Subscription subscribe(final Object onNext, final Object onError, Scheduler scheduler) {
        return subscribeOn(scheduler).subscribe(onNext, onError);
    }

    public Subscription subscribe(final Action1<T> onNext, final Action1<Exception> onError) {
        if (onNext == null) {
            throw new IllegalArgumentException("onNext can not be null");
        }
        if (onError == null) {
            throw new IllegalArgumentException("onError can not be null");
        }

        /**
         * Wrapping since raw functions provided by the user are being invoked.
         * 
         * See https://github.com/Netflix/RxJava/issues/216 for discussion on "Guideline 6.4: Protect calls to user code from within an operator"
         */
        return protectivelyWrapAndSubscribe(new Observer<T>() {

            @Override
            public void onCompleted() {
                // do nothing
            }

            @Override
            public void onError(Exception e) {
                handleError(e);
                onError.call(e);
            }

            @Override
            public void onNext(T args) {
                onNext.call(args);
            }

        });
    }

    public Subscription subscribe(final Action1<T> onNext, final Action1<Exception> onError, Scheduler scheduler) {
        return subscribeOn(scheduler).subscribe(onNext, onError);
    }

    @SuppressWarnings({ "rawtypes", "unchecked" })
    public Subscription subscribe(final Object onNext, final Object onError, final Object onComplete) {
        if (onNext == null) {
            throw new IllegalArgumentException("onNext can not be null");
        }
        if (onError == null) {
            throw new IllegalArgumentException("onError can not be null");
        }
        if (onComplete == null) {
            throw new IllegalArgumentException("onComplete can not be null");
        }

        // lookup and memoize onNext        
        final FuncN onNextFunction = Functions.from(onNext);

        /**
         * Wrapping since raw functions provided by the user are being invoked.
         * 
         * See https://github.com/Netflix/RxJava/issues/216 for discussion on "Guideline 6.4: Protect calls to user code from within an operator"
         */
        return protectivelyWrapAndSubscribe(new Observer() {

            @Override
            public void onCompleted() {
                Functions.from(onComplete).call();
            }

            @Override
            public void onError(Exception e) {
                handleError(e);
                Functions.from(onError).call(e);
            }

            @Override
            public void onNext(Object args) {
                onNextFunction.call(args);
            }

        });
    }

    public Subscription subscribe(final Object onNext, final Object onError, final Object onComplete, Scheduler scheduler) {
        return subscribeOn(scheduler).subscribe(onNext, onError, onComplete);
    }

    public Subscription subscribe(final Action1<T> onNext, final Action1<Exception> onError, final Action0 onComplete) {
        if (onNext == null) {
            throw new IllegalArgumentException("onNext can not be null");
        }
        if (onError == null) {
            throw new IllegalArgumentException("onError can not be null");
        }
        if (onComplete == null) {
            throw new IllegalArgumentException("onComplete can not be null");
        }

        /**
         * Wrapping since raw functions provided by the user are being invoked.
         * 
         * See https://github.com/Netflix/RxJava/issues/216 for discussion on "Guideline 6.4: Protect calls to user code from within an operator"
         */
        return protectivelyWrapAndSubscribe(new Observer<T>() {

            @Override
            public void onCompleted() {
                onComplete.call();
            }

            @Override
            public void onError(Exception e) {
                handleError(e);
                onError.call(e);
            }

            @Override
            public void onNext(T args) {
                onNext.call(args);
            }

        });
    }

    public Subscription subscribe(final Action1<T> onNext, final Action1<Exception> onError, final Action0 onComplete, Scheduler scheduler) {
        return subscribeOn(scheduler).subscribe(onNext, onError, onComplete);
    }

    /**
     * Returns a {@link ConnectableObservable} that upon connection causes the source Observable to
     * push results into the specified subject.
     * 
     * @param subject
     *            the {@link Subject} for the {@link ConnectableObservable} to push source items
     *            into
     * @param <R>
     *            result type
     * @return a {@link ConnectableObservable} that upon connection causes the source Observable to
     *         push results into the specified {@link Subject}
     */
    public <R> ConnectableObservable<R> multicast(Subject<T, R> subject) {
        return multicast(this, subject);
    }

    /**
     * Allow the {@link RxJavaErrorHandler} to receive the exception from onError.
     * 
     * @param e
     */
    private void handleError(Exception e) {
        // onError should be rare so we'll only fetch when needed
        RxJavaPlugins.getInstance().getErrorHandler().handleError(e);
    }

    /**
     * An Observable that never sends any information to an {@link Observer}.
     * 
     * This Observable is useful primarily for testing purposes.
     * 
     * @param <T>
     *            the type of item emitted by the Observable
     */
    private static class NeverObservable<T> extends Observable<T> {
        public NeverObservable() {
            super(new Func1<Observer<T>, Subscription>() {

                @Override
                public Subscription call(Observer<T> t1) {
                    return Subscriptions.empty();
                }

            });
        }
    }

    /**
     * an Observable that invokes {@link Observer#onError onError} when the {@link Observer}
     * subscribes to it.
     * 
     * @param <T>
     *            the type of item emitted by the Observable
     */
    private static class ThrowObservable<T> extends Observable<T> {

        public ThrowObservable(final Exception exception) {
            super(new Func1<Observer<T>, Subscription>() {

                /**
                 * Accepts an {@link Observer} and calls its {@link Observer#onError onError} method.
                 * 
                 * @param observer
                 *            an {@link Observer} of this Observable
                 * @return a reference to the subscription
                 */
                @Override
                public Subscription call(Observer<T> observer) {
                    observer.onError(exception);
                    return Subscriptions.empty();
                }

            });
        }

    }

    /**
     * Creates an Observable that will execute the given function when an {@link Observer}
     * subscribes to it.
     * <p>
     * <img width="640" src="https://github.com/Netflix/RxJava/wiki/images/rx-operators/create.png">
     * <p>
     * Write the function you pass to <code>create</code> so that it behaves as an Observable: It
     * should invoke the Observer's {@link Observer#onNext onNext},
     * {@link Observer#onError onError}, and {@link Observer#onCompleted onCompleted} methods
     * appropriately.
     * <p>
     * A well-formed Observable must invoke either the Observer's <code>onCompleted</code> method
     * exactly once or its <code>onError</code> method exactly once.
     * <p>
     * See <a href="http://go.microsoft.com/fwlink/?LinkID=205219">Rx Design Guidelines (PDF)</a>
     * for detailed information.
     * 
     * @param <T>
     *            the type of the items that this Observable emits
     * @param func
     *            a function that accepts an <code>Observer&lt;T&gt;</code>, invokes its
     *            <code>onNext</code>, <code>onError</code>, and <code>onCompleted</code> methods
     *            as appropriate, and returns a {@link Subscription} to allow the Observer to
     *            canceling the subscription
     * @return an Observable that, when an {@link Observer} subscribes to it, will execute the given
     *         function
     */
    public static <T> Observable<T> create(Func1<Observer<T>, Subscription> func) {
        return new Observable<T>(func);
    }

    /**
     * Creates an Observable that will execute the given function when an {@link Observer}
     * subscribes to it.
     * <p>
     * <img width="640" src="https://github.com/Netflix/RxJava/wiki/images/rx-operators/create.png">
     * <p>
     * This method accepts {@link Object} to allow different languages to pass in methods using
     * {@link FunctionLanguageAdaptor}.
     * <p>
     * Write the function you pass to <code>create</code> so that it behaves as an Observable: It
     * should invoke the Observer's {@link Observer#onNext onNext},
     * {@link Observer#onError onError}, and {@link Observer#onCompleted onCompleted} methods
     * appropriately.
     * <p>
     * A well-formed Observable must invoke either the Observer's <code>onCompleted</code> method
     * exactly once or its <code>onError</code> method exactly once.
     * <p>
     * See <a href="http://go.microsoft.com/fwlink/?LinkID=205219">Rx Design Guidelines (PDF)</a>
     * for detailed information.
     * 
     * @param <T>
     *            the type of the items that this Observable emits
     * @param func
     *            a function that accepts an <code>Observer&lt;T&gt;</code>, invokes its
     *            <code>onNext</code>, <code>onError</code>, and <code>onCompleted</code> methods
     *            as appropriate, and returns a {@link Subscription} that allows the Observer to
     *            cancel the subscription
     * @return an Observable that, when an {@link Observer} subscribes to it, will execute the given
     *         function
     */
    public static <T> Observable<T> create(final Object func) {
        @SuppressWarnings("rawtypes")
        final FuncN _f = Functions.from(func);
        return create(new Func1<Observer<T>, Subscription>() {

            @Override
            public Subscription call(Observer<T> t1) {
                return (Subscription) _f.call(t1);
            }

        });
    }

    /**
     * Returns an Observable that emits no data to the {@link Observer} and immediately invokes
     * its {@link Observer#onCompleted onCompleted} method.
     * <p>
     * <img width="640" src="https://raw.github.com/wiki/Netflix/RxJava/images/rx-operators/empty.png">
     * 
     * @param <T>
     *            the type of the items (ostensibly) emitted by the Observable
     * @return an Observable that returns no data to the {@link Observer} and immediately invokes
     *         the {@link Observer}'s {@link Observer#onCompleted() onCompleted} method
     */
    public static <T> Observable<T> empty() {
        return toObservable(new ArrayList<T>());
    }

    /**
     * Returns an Observable that invokes an {@link Observer}'s {@link Observer#onError onError}
     * method when the Observer subscribes to it
     * <p>
     * <img width="640" src="https://raw.github.com/wiki/Netflix/RxJava/images/rx-operators/error.png">
     * 
     * @param exception
     *            the particular error to report
     * @param <T>
     *            the type of the items (ostensibly) emitted by the Observable
     * @return an Observable that invokes the {@link Observer}'s
     *         {@link Observer#onError onError} method when the Observer subscribes to it
     */
    public static <T> Observable<T> error(Exception exception) {
        return new ThrowObservable<T>(exception);
    }

    /**
     * Filters an Observable by discarding any items it emits that do not meet some test.
     * <p>
     * <img width="640" src="https://raw.github.com/wiki/Netflix/RxJava/images/rx-operators/filter.png">
     * 
     * @param that
     *            the Observable to filter
     * @param predicate
     *            a function that evaluates the items emitted by the source Observable, returning
     *            <code>true</code> if they pass the filter
     * @return an Observable that emits only those items emitted by the source Observable that the
     *         filter evaluates as <code>true</code>
     */
    public static <T> Observable<T> filter(Observable<T> that, Func1<T, Boolean> predicate) {
        return create(OperationFilter.filter(that, predicate));
    }

    /**
     * Filters an Observable by discarding any items it emits that do not meet some test.
     * <p>
     * <img width="640" src="https://raw.github.com/wiki/Netflix/RxJava/images/rx-operators/filter.png">
     * 
     * @param that
     *            the Observable to filter
     * @param function
     *            a function that evaluates an item emitted by the source Observable, and
     *            returns <code>true</code> if it passes the filter
     * @return an Observable that emits only those items emitted by the source Observable that the
     *         filter evaluates as <code>true</code>
     */
    public static <T> Observable<T> filter(Observable<T> that, final Object function) {
        @SuppressWarnings("rawtypes")
        final FuncN _f = Functions.from(function);
        return filter(that, new Func1<T, Boolean>() {

            @Override
            public Boolean call(T t1) {
                return (Boolean) _f.call(t1);

            }

        });
    }

    /**
     * Filters an Observable by discarding any items it emits that do not meet some test.
     * <p>
     * <img width="640" src="https://raw.github.com/wiki/Netflix/RxJava/images/rx-operators/where.png">
     * 
     * @param that
     *            the Observable to filter
     * @param predicate
     *            a function that evaluates an item emitted by the source Observable, and
     *            returns <code>true</code> if it passes the filter
     * @return an Observable that emits only those items emitted by the source Observable that the
     *         filter evaluates as <code>true</code>
     */
    public static <T> Observable<T> where(Observable<T> that, Func1<T, Boolean> predicate) {
        return create(OperationWhere.where(that, predicate));
    }

    /**
     * Converts an {@link Iterable} sequence into an Observable.
     * <p>
     * <img width="640" src="https://github.com/Netflix/RxJava/wiki/images/rx-operators/from.png">
     * 
     * @param iterable
     *            the source {@link Iterable} sequence
     * @param <T>
     *            the type of items in the {@link Iterable} sequence and the type of items to be
     *            emitted by the resulting Observable
     * @return an Observable that emits each item in the source {@link Iterable} sequence
     * @see #toObservable(Iterable)
     */
    public static <T> Observable<T> from(Iterable<T> iterable) {
        return toObservable(iterable);
    }

    /**
     * Converts an Array into an Observable.
     * <p>
     * <img width="640" src="https://github.com/Netflix/RxJava/wiki/images/rx-operators/from.png">
     * 
     * @param items
     *            the source Array
     * @param <T>
     *            the type of items in the Array, and the type of items to be emitted by the
     *            resulting Observable
     * @return an Observable that emits each item in the source Array
     * @see #toObservable(Object...)
     */
    public static <T> Observable<T> from(T... items) {
        return toObservable(items);
    }

    /**
     * Generates an Observable that emits a sequence of integers within a specified range.
     * <p>
     * <img width="640" src="https://github.com/Netflix/RxJava/wiki/images/rx-operators/range.png">
     * 
     * @param start
     *            the value of the first integer in the sequence
     * @param count
     *            the number of sequential integers to generate
     * 
     * @return an Observable that emits a range of sequential integers
     * 
     * @see <a href="http://msdn.microsoft.com/en-us/library/hh229460(v=vs.103).aspx">Observable.Range Method (Int32, Int32)</a>
     */
    public static Observable<Integer> range(int start, int count) {
        return from(Range.createWithCount(start, count));
    }

    /**
     * Asynchronously subscribes and unsubscribes Observers on the specified {@link Scheduler}.
     * <p>
     * <img width="640" src="https://github.com/Netflix/RxJava/wiki/images/rx-operators/subscribeOn.png">
     * 
     * @param source
     *            the source Observable
     * @param scheduler
     *            the {@link Scheduler} to perform subscription and unsubscription actions on
     * @param <T>
     *            the type of the items emitted by the Observable
     * @return the source Observable modified so that its subscriptions and unsubscriptions happen
     *         on the specified {@link Scheduler}
     */
    public static <T> Observable<T> subscribeOn(Observable<T> source, Scheduler scheduler) {
        return create(OperationSubscribeOn.subscribeOn(source, scheduler));
    }

    /**
     * Asynchronously notify Observers on the specified {@link Scheduler}.
     * <p>
     * <img width="640" src="https://github.com/Netflix/RxJava/wiki/images/rx-operators/observeOn.png">
     * 
     * @param source
     *            the source Observable
     * @param scheduler
     *            the {@link Scheduler} to notify Observers on
     * @param <T>
     *            the type of the items emitted by the Observable
     * @return the source Observable modified so that its Observers are notified on the specified
     *         {@link Scheduler}
     */
    public static <T> Observable<T> observeOn(Observable<T> source, Scheduler scheduler) {
        return create(OperationObserveOn.observeOn(source, scheduler));
    }

    /**
     * Returns an Observable that calls an Observable factory to create its Observable for each
     * new Observer that subscribes.
     * <p>
     * <img width="640" src="https://github.com/Netflix/RxJava/wiki/images/rx-operators/defer.png">
     * <p>
     * The defer operator allows you to defer or delay emitting items from an Observable until such
     * time as an Observer subscribes to the Observable. This allows an {@link Observer} to easily
     * obtain updates or a refreshed version of the sequence.
     * 
     * @param observableFactory
     *            the Observable factory function to invoke for each {@link Observer} that
     *            subscribes to the resulting Observable
     * @param <T>
     *            the type of the items emitted by the Observable
     * @return an Observable whose {@link Observer}s trigger an invocation of the given Observable
     *         factory function
     */
    public static <T> Observable<T> defer(Func0<Observable<T>> observableFactory) {
        return create(OperationDefer.defer(observableFactory));
    }

    /**
     * Returns an Observable that calls an Observable factory to create its Observable for each
     * new Observer that subscribes.
     * <p>
     * <img width="640" src="https://github.com/Netflix/RxJava/wiki/images/rx-operators/defer.png">
     * <p>
     * The defer operator allows you to defer or delay emitting items from an Observable
     * until such time as an {@link Observer} subscribes to the Observable. This allows an Observer
     * to easily obtain an updates or refreshed version of the sequence.
     * 
     * @param observableFactory
     *            the Observable factory function to invoke for each {@link Observer} that
     *            subscribes to the resulting Observable
     * @param <T>
     *            the type of the items emitted by the Observable
     * @return an Observable whose {@link Observer}s trigger an invocation of the given Observable
     *         factory function
     */
    public static <T> Observable<T> defer(Object observableFactory) {
        @SuppressWarnings("rawtypes")
        final FuncN _f = Functions.from(observableFactory);

        return create(OperationDefer.defer(new Func0<Observable<T>>() {

            @Override
            @SuppressWarnings("unchecked")
            public Observable<T> call() {
                return (Observable<T>) _f.call();
            }

        }));
    }

    /**
     * Returns an Observable that emits a single item and then completes.
     * <p>
     * <img width="640" src="https://raw.github.com/wiki/Netflix/RxJava/images/rx-operators/just.png">
     * <p>
     * To convert any object into an Observable that emits that object, pass that object into the
     * <code>just</code> method.
     * <p>
     * This is similar to the {@link #from(java.lang.Object[])} method, except that
     * <code>from()</code> will convert an {@link Iterable} object into an Observable that emits
     * each of the items in the Iterable, one at a time, while the <code>just()</code> method
     * converts an Iterable into an Observable that emits the entire Iterable as a single item.
     * 
     * @param value
     *            the item to pass to the {@link Observer}'s {@link Observer#onNext onNext} method
     * @param <T>
     *            the type of that item
     * @return an Observable that emits a single item and then completes
     */
    public static <T> Observable<T> just(T value) {
        List<T> list = new ArrayList<T>();
        list.add(value);

        return toObservable(list);
    }

    /**
     * Applies a function of your choosing to every item emitted by an Observable, and emits the
     * results of these transformations as its own Observable items.
     * <p>
     * <img width="640" src="https://raw.github.com/wiki/Netflix/RxJava/images/rx-operators/map.png">
     * 
     * @param sequence
     *            the source Observable
     * @param func
     *            a function to apply to each item emitted by the source Observable
     * @param <T>
     *            the type of items emitted by the the source Observable
     * @param <R>
     *            the type of items to be emitted by the resulting Observable
     * @return an Observable that emits the items from the source Observable as transformed by the
     *         given function
     */
    public static <T, R> Observable<R> map(Observable<T> sequence, Func1<T, R> func) {
        return create(OperationMap.map(sequence, func));
    }

    /**
     * Applies a function of your choosing to every item emitted by an Observable, and emits the
     * results of these transformations as its own Observable items.
     * <p>
     * <img width="640" src="https://raw.github.com/wiki/Netflix/RxJava/images/rx-operators/map.png">
     * 
     * @param sequence
     *            the source Observable
     * @param func
     *            a function to apply to each item emitted by the source Observable
     * @param <T>
     *            the type of items emitted by the the source Observable
     * @param <R>
     *            the type of items to be emitted by the resulting Observable
     * @return an Observable that emits the items from the source Observable as transformed by the
     *         given function
     */
    public static <T, R> Observable<R> map(Observable<T> sequence, final Object func) {
        @SuppressWarnings("rawtypes")
        final FuncN _f = Functions.from(func);
        return map(sequence, new Func1<T, R>() {

            @SuppressWarnings("unchecked")
            @Override
            public R call(T t1) {
                return (R) _f.call(t1);
            }

        });
    }

    /**
     * Creates a new Observable by applying a function that you supply to each item emitted by
     * the source Observable, where that function returns an Observable, and then merging those
     * resulting Observables and emitting the results of this merger.
     * <p>
     * <img width="640" src="https://raw.github.com/wiki/Netflix/RxJava/images/rx-operators/mapMany.png">
     * <p>
     * Note: <code>mapMany</code> and <code>flatMap</code> are equivalent.
     * 
     * @param sequence
     *            the source Observable
     * @param func
     *            a function that, when applied to an item emitted by the source Observable,
     *            returns an Observable
     * @param <T>
     *            the type of items emitted by the source Observable
     * @param <R>
     *            the type of items emitted by the Observables that are returned from
     *            <code>func</code>
     * @return an Observable that emits the result of applying the transformation function to each
     *         item emitted by the source Observable and merging the results of the Observables
     *         obtained from this transformation
     * @see #flatMap(Observable, Func1)
     */
    public static <T, R> Observable<R> mapMany(Observable<T> sequence, Func1<T, Observable<R>> func) {
        return create(OperationMap.mapMany(sequence, func));
    }

    /**
     * Creates a new Observable by applying a function that you supply to each item emitted by
     * the source Observable, where that function returns an Observable, and then merging those
     * resulting Observables and emitting the results of this merger.
     * <p>
     * <img width="640" src="https://raw.github.com/wiki/Netflix/RxJava/images/rx-operators/mapMany.png">
     * <p>
     * Note: <code>mapMany</code> and <code>flatMap</code> are equivalent.
     * 
     * @param sequence
     *            the source Observable
     * @param func
     *            a function that, when applied to each item emitted by the source Observable,
     *            generates an Observable
     * @param <T>
     *            the type of items emitted by the source Observable
     * @param <R>
     *            the type of items emitted by the Observables that are returned from
     *            <code>func</code>
     * @return an Observable that emits the result of applying the transformation function to each
     *         item emitted by the source Observable and merging the results of the Observables
     *         obtained from this transformation
     */
    public static <T, R> Observable<R> mapMany(Observable<T> sequence, final Object func) {
        @SuppressWarnings("rawtypes")
        final FuncN _f = Functions.from(func);
        return mapMany(sequence, new Func1<T, R>() {

            @SuppressWarnings("unchecked")
            @Override
            public R call(T t1) {
                return (R) _f.call(t1);
            }

        });
    }

    /**
     * Turns all of the notifications from a source Observable into {@link Observer#onNext onNext}
     * emissions, and marks them with their original notification types within {@link Notification}
     * objects.
     * <p>
     * <img width="640" src="https://raw.github.com/wiki/Netflix/RxJava/images/rx-operators/materialize.png">
     * 
     * @param sequence
     *            the Observable you want to materialize in this way
     * @return an Observable that emits items that are the result of materializing the
     *         notifications of the source Observable.
     * @see <a href="http://msdn.microsoft.com/en-us/library/hh229453(v=VS.103).aspx">MSDN: Observable.Materialize</a>
     */
    public static <T> Observable<Notification<T>> materialize(final Observable<T> sequence) {
        return create(OperationMaterialize.materialize(sequence));
    }

    /**
     * Reverses the effect of {@link #materialize materialize} by transforming the
     * {@link Notification} objects emitted by a source Observable into the items or notifications
     * they represent.
     * <p>
     * <img width="640" src="https://github.com/Netflix/RxJava/wiki/images/rx-operators/dematerialize.png">
     * 
     * @param sequence
     *            an Observable that emits {@link Notification} objects that represent the items and
     *            notifications emitted by an Observable
     * @return an Observable that emits the items and notifications embedded in the
     *         {@link Notification} objects emitted by the source Observable
     * @see <a href="http://msdn.microsoft.com/en-us/library/hh229047(v=vs.103).aspx">MSDN: Observable.Dematerialize</a>
     */
    public static <T> Observable<T> dematerialize(final Observable<Notification<T>> sequence) {
        return create(OperationDematerialize.dematerialize(sequence));
    }

    /**
     * Flattens a list of Observables into one Observable, without any transformation.
     * <p>
     * <img width="640" src="https://raw.github.com/wiki/Netflix/RxJava/images/rx-operators/merge.png">
     * <p>
     * You can combine the items emitted by multiple Observables so that they act like a single
     * Observable, by using the <code>merge</code> method.
     * 
     * @param source
     *            a list of Observables
     * @return an Observable that emits items that are the result of flattening the
     *         <code>source</code> list of Observables
     * @see <a href="http://msdn.microsoft.com/en-us/library/hh229099(v=vs.103).aspx">MSDN: Observable.Merge</a>
     */
    public static <T> Observable<T> merge(List<Observable<T>> source) {
        return create(OperationMerge.merge(source));
    }

    /**
     * Flattens a sequence of Observables emitted by an Observable into one Observable, without any
     * transformation.
     * <p>
     * <img width="640" src="https://raw.github.com/wiki/Netflix/RxJava/images/rx-operators/merge.png">
     * <p>
     * You can combine the items emitted by multiple Observables so that they act like a single
     * Observable, by using the <code>merge</code> method.
     * 
     * @param source
     *            an Observable that emits Observables
     * @return an Observable that emits items that are the result of flattening the items emitted
     *         by the Observables emitted by the <code>source</code> Observable
     * @see <a href="http://msdn.microsoft.com/en-us/library/hh229099(v=vs.103).aspx">MSDN: Observable.Merge Method</a>
     */
    public static <T> Observable<T> merge(Observable<Observable<T>> source) {
        return create(OperationMerge.merge(source));
    }

    /**
     * Flattens a series of Observables into one Observable, without any transformation.
     * <p>
     * <img width="640" src="https://raw.github.com/wiki/Netflix/RxJava/images/rx-operators/merge.png">
     * <p>
     * You can combine items emitted by multiple Observables so that they act like a single
     * Observable, by using the <code>merge</code> method.
     * 
     * @param source
     *            a series of Observables
     * @return an Observable that emits items that are the result of flattening the items emitted
     *         by the <code>source</code> Observables
     * @see <a href="http://msdn.microsoft.com/en-us/library/hh229099(v=vs.103).aspx">MSDN: Observable.Merge Method</a>
     */
    public static <T> Observable<T> merge(Observable<T>... source) {
        return create(OperationMerge.merge(source));
    }

    /**
     * Returns an Observable that emits the items from the <code>source</code> Observable until
     * the <code>other</code> Observable emits an item.
     * <p>
     * <img width="640" src="https://github.com/Netflix/RxJava/wiki/images/rx-operators/takeUntil.png">
     * 
     * @param source
     *            the source Observable
     * @param other
     *            the Observable whose first emitted item will cause <code>takeUntil</code> to stop
     *            emitting items from the <code>source</code> Observable
     * @param <T>
     *            the type of items emitted by <code>source</code>
     * @param <E>
     *            the type of items emitted by <code>other</code>
     * @return an Observable that emits the items emitted by <code>source</code> until such time as
     *         <code>other</code> emits its first item
     */
    public static <T, E> Observable<T> takeUntil(final Observable<T> source, final Observable<E> other) {
        return OperationTakeUntil.takeUntil(source, other);
    }

    /**
     * Returns an Observable that emits the items emitted by two or more Observables, one after the
     * other.
     * <p>
     * <img width="640" src="https://raw.github.com/wiki/Netflix/RxJava/images/rx-operators/concat.png">
     * 
     * @param source
     *            a series of Observables
     * @return an Observable that emits items that are the result of combining the items emitted by
     *         the <code>source</code> Observables, one after the other
     * @see <a href="http://msdn.microsoft.com/en-us/library/system.reactive.linq.observable.concat(v=vs.103).aspx">MSDN: Observable.Concat Method</a>
     */
    public static <T> Observable<T> concat(Observable<T>... source) {
        return create(OperationConcat.concat(source));
    }

    /**
     * Returns an Observable that emits the same items as the source Observable, and then calls
     * the given Action after the Observable completes.
     * <p>
     * <img width="640" src="https://github.com/Netflix/RxJava/wiki/images/rx-operators/finallyDo.png">
     * 
     * @param source
     *            an Observable
     * @param action
     *            an {@link Action0} to be invoked when the <code>source</code> Observable completes
     *            or errors
     * @return an Observable that emits the same items as the source, then invokes the action
     * @see <a href="http://msdn.microsoft.com/en-us/library/hh212133(v=vs.103).aspx">MSDN:
     *      Observable.Finally Method</a>
     */
    public static <T> Observable<T> finallyDo(Observable<T> source, Action0 action) {
        return create(OperationFinally.finallyDo(source, action));
    }

    /**
     * Creates a new Observable by applying a function that you supply to each item emitted by
     * the source Observable, where that function returns an Observable, and then merging those
     * resulting Observables and emitting the results of this merger.
     * <p>
     * <img width="640" src="https://raw.github.com/wiki/Netflix/RxJava/images/rx-operators/flatMap.png">
     * <p>
     * Note: <code>mapMany</code> and <code>flatMap</code> are equivalent.
     * 
     * @param sequence
     *            the source Observable
     * @param func
     *            a function that, when applied to each item emitted by the source Observable,
     *            generates an Observable
     * @param <T>
     *            the type of items emitted by the source Observable
     * @param <R>
     *            the type of items emitted by the Observables that are returned from
     *            <code>func</code>
     * @return an Observable that emits the result of applying the transformation function to each
     *         item emitted by the source Observable and merging the results of the Observables
     *         obtained from this transformation
     * @see #mapMany(Observable, Func1)
     */
    public static <T, R> Observable<R> flatMap(Observable<T> sequence, Func1<T, Observable<R>> func) {
        return mapMany(sequence, func);
    }

    /**
     * Creates a new Observable by applying a function that you supply to each item emitted by
     * the source Observable, where that function returns an Observable, and then merging those
     * resulting Observables and emitting the results of this merger.
     * <p>
     * <img width="640" src="https://raw.github.com/wiki/Netflix/RxJava/images/rx-operators/flatMap.png">
     * <p>
     * Note: <code>mapMany</code> and <code>flatMap</code> are equivalent.
     * 
     * @param sequence
     *            the source Observable
     * @param func
     *            a function that, when applied to each item emitted by the source Observable,
     *            generates an Observable
     * @param <T>
     *            the type of items emitted by the source Observable
     * @param <R>
     *            the type of items emitted by the Observables that are returned from
     *            <code>func</code>
     * @return an Observable that emits the result of applying the transformation function to each
     *         item emitted by the source Observable and merging the results of the Observables
     *         obtained from this transformation
     * @see #mapMany(Observable, Func1)
     */
    public static <T, R> Observable<R> flatMap(Observable<T> sequence, final Object func) {
        return mapMany(sequence, func);
    }

    /**
     * Groups the items emitted by an Observable according to a specified criterion, and emits these
     * grouped items as {@link GroupedObservable}s, one GroupedObservable per group.
     * <p>
     * <img width="640" src="https://github.com/Netflix/RxJava/wiki/images/rx-operators/groupBy.png">
     * 
     * @param source
     *            an Observable whose items you want to group
     * @param keySelector
     *            a function that extracts the key for each item omitted by the source Observable
     * @param elementSelector
     *            a function to map each item emitted by the source Observable to an item emitted
     *            by a {@link GroupedObservable}
     * @param <K>
     *            the key type
     * @param <T>
     *            the type of items emitted by the source Observable
     * @param <R>
     *            the type of items to be emitted by the resulting {@link GroupedObservable}s
     * @return an Observable that emits {@link GroupedObservable}s, each of which corresponds to a
     *         unique key value and emits items representing items from the source Observable that
     *         share that key value
     */
    public static <K, T, R> Observable<GroupedObservable<K, R>> groupBy(Observable<T> source, final Func1<T, K> keySelector, final Func1<T, R> elementSelector) {
        return create(OperationGroupBy.groupBy(source, keySelector, elementSelector));
    }

    /**
     * Groups the items emitted by an Observable according to a specified criterion, and emits these
     * grouped items as {@link GroupedObservable}s, one GroupedObservable per group.
     * <p>
     * <img width="640" src="https://github.com/Netflix/RxJava/wiki/images/rx-operators/groupBy.png">
     * 
     * @param source
     *            an Observable whose items you want to group
     * @param keySelector
     *            a function that extracts the key for each item omitted by the source Observable
     * @param elementSelector
     *            a function to map each item emitted by the source Observable to an item emitted
     *            by a {@link GroupedObservable}
     * @param <K>
     *            the key type
     * @param <T>
     *            the type of items emitted by the source Observable
     * @param <R>
     *            the type of items to be emitted by the resulting {@link GroupedObservable}s
     * @return an Observable that emits {@link GroupedObservable}s, each of which corresponds to a
     *         unique key value and emits items representing items from the source Observable that
     *         share that key value
     */
    @SuppressWarnings("rawtypes")
    public static <K, T, R> Observable<GroupedObservable<K, R>> groupBy(Observable<T> source, final Object keySelector, final Object elementSelector) {
        final FuncN _k = Functions.from(keySelector);
        final FuncN _e = Functions.from(elementSelector);

        return groupBy(source, new Func1<T, K>() {

            @SuppressWarnings("unchecked")
            @Override
            public K call(T t1) {
                return (K) _k.call(t1);
            }
        }, new Func1<T, R>() {

            @SuppressWarnings("unchecked")
            @Override
            public R call(T t1) {
                return (R) _e.call(t1);
            }
        });
    }

    /**
     * Groups the items emitted by an Observable according to a specified criterion, and emits these
     * grouped items as {@link GroupedObservable}s, one GroupedObservable per group.
     * <p>
     * <img width="640" src="https://github.com/Netflix/RxJava/wiki/images/rx-operators/groupBy.png">
     * 
     * @param source
     *            an Observable whose items you want to group
     * @param keySelector
     *            a function that extracts the key for each item emitted by the source Observable
     * @param <K>
     *            the key type
     * @param <T>
     *            the type of items to be emitted by the resulting {@link GroupedObservable}s
     * @return an Observable that emits {@link GroupedObservable}s, each of which corresponds to a
     *         unique key value and emits items representing items from the source Observable that
     *         share that key value
     */
    public static <K, T> Observable<GroupedObservable<K, T>> groupBy(Observable<T> source, final Func1<T, K> keySelector) {
        return create(OperationGroupBy.groupBy(source, keySelector));
    }
    
    /**
     * Groups the items emitted by an Observable according to a specified criterion, and emits these
     * grouped items as {@link GroupedObservable}s, one GroupedObservable per group.
     * <p>
     * <img width="640" src="https://github.com/Netflix/RxJava/wiki/images/rx-operators/groupBy.png">
     * 
     * @param source
     *            an Observable whose items you want to group
     * @param keySelector
     *            a function that extracts the key for each item emitted by the source Observable
     * @param <K>
     *            the key type
     * @param <T>
     *            the type of items to be emitted by the resulting {@link GroupedObservable}s
     * @return an Observable that emits {@link GroupedObservable}s, each of which corresponds to a
     *         unique key value and emits items representing items from the source Observable that
     *         share that key value
     */
    @SuppressWarnings("rawtypes")
    public static <K, T> Observable<GroupedObservable<K, T>> groupBy(Observable<T> source, final Object keySelector) {
        final FuncN _k = Functions.from(keySelector);

        return groupBy(source, new Func1<T, K>() {

            @SuppressWarnings("unchecked")
            @Override
            public K call(T t1) {
                return (K) _k.call(t1);
            }
        });
    }

    /**
     * This behaves like {@link #merge(java.util.List)} except that if any of the merged Observables
     * notify of an error via {@link Observer#onError onError}, <code>mergeDelayError</code> will
     * refrain from propagating that error notification until all of the merged Observables have
     * finished emitting items.
     * <p>
     * <img width="640" src="https://raw.github.com/wiki/Netflix/RxJava/images/rx-operators/mergeDelayError.png">
     * <p>
     * Even if multiple merged Observables send <code>onError</code> notifications,
     * <code>mergeDelayError</code> will only invoke the <code>onError</code> method of its
     * Observers once.
     * <p>
     * This method allows an Observer to receive all successfully emitted items from all of the
     * source Observables without being interrupted by an error notification from one of them.
     * 
     * @param source
     *            a list of Observables
     * @return an Observable that emits items that are the result of flattening the items emitted by
     *         the <code>source</code> list of Observables
     * @see <a href="http://msdn.microsoft.com/en-us/library/hh229099(v=vs.103).aspx">MSDN: Observable.Merge Method</a>
     */
    public static <T> Observable<T> mergeDelayError(List<Observable<T>> source) {
        return create(OperationMergeDelayError.mergeDelayError(source));
    }

    /**
     * This behaves like {@link #merge(Observable)} except that if any of the merged Observables
     * notify of an error via {@link Observer#onError onError}, <code>mergeDelayError</code> will
     * refrain from propagating that error notification until all of the merged Observables have
     * finished emitting items.
     * <p>
     * <img width="640" src="https://raw.github.com/wiki/Netflix/RxJava/images/rx-operators/mergeDelayError.png">
     * <p>
     * Even if multiple merged Observables send <code>onError</code> notifications,
     * <code>mergeDelayError</code> will only invoke the <code>onError</code> method of its
     * Observers once.
     * <p>
     * This method allows an Observer to receive all successfully emitted items from all of the
     * source Observables without being interrupted by an error notification from one of them.
     * 
     * @param source
     *            an Observable that emits Observables
     * @return an Observable that emits items that are the result of flattening the items emitted by
     *         the Observables emitted by the <code>source</code> Observable
     * @see <a href="http://msdn.microsoft.com/en-us/library/hh229099(v=vs.103).aspx">MSDN: Observable.Merge Method</a>
     */
    public static <T> Observable<T> mergeDelayError(Observable<Observable<T>> source) {
        return create(OperationMergeDelayError.mergeDelayError(source));
    }

    /**
     * This behaves like {@link #merge(Observable...)} except that if any of the merged Observables
     * notify of an error via {@link Observer#onError onError}, <code>mergeDelayError</code> will
     * refrain from propagating that error notification until all of the merged Observables have
     * finished emitting items.
     * <p>
     * <img width="640" src="https://raw.github.com/wiki/Netflix/RxJava/images/rx-operators/mergeDelayError.png">
     * <p>
     * Even if multiple merged Observables send <code>onError</code> notifications,
     * <code>mergeDelayError</code> will only invoke the <code>onError</code> method of its
     * Observers once.
     * <p>
     * This method allows an Observer to receive all successfully emitted items from all of the
     * source Observables without being interrupted by an error notification from one of them.
     * 
     * @param source
     *            a series of Observables
     * @return an Observable that emits items that are the result of flattening the items emitted by
     *         the <code>source</code> Observables
     * @see <a href="http://msdn.microsoft.com/en-us/library/hh229099(v=vs.103).aspx">MSDN: Observable.Merge Method</a>
     */
    public static <T> Observable<T> mergeDelayError(Observable<T>... source) {
        return create(OperationMergeDelayError.mergeDelayError(source));
    }

    /**
     * Returns an Observable that never sends any items or notifications to an {@link Observer}.
     * <p>
     * <img width="640" src="https://github.com/Netflix/RxJava/wiki/images/rx-operators/never.png">
     * <p> 
     * This Observable is useful primarily for testing purposes.
     * 
     * @param <T>
     *            the type of items (not) emitted by the Observable
     * @return an Observable that never sends any items or notifications to an {@link Observer}
     */
    public static <T> Observable<T> never() {
        return new NeverObservable<T>();
    }

    /**
     * Instruct an Observable to pass control to another Observable (the return value of a function)
     * rather than invoking {@link Observer#onError onError} if it encounters an error.
     * <p>
     * <img width="640" src="https://raw.github.com/wiki/Netflix/RxJava/images/rx-operators/onErrorResumeNext.png">
     * <p>
     * By default, when an Observable encounters an error that prevents it from emitting the
     * expected item to its Observer, the Observable invokes its {@link Observer}'s
     * <code>onError</code> method, and then quits without invoking any more of its Observer's
     * methods. The <code>onErrorResumeNext</code> method changes this behavior. If you pass a
     * function that returns an Observable (<code>resumeFunction</code>) to
     * <code>onErrorResumeNext</code>, if the source Observable encounters an error, instead of
     * invoking its Observer's <code>onError</code> function, it will instead relinquish control to
     * this new Observable, which will invoke the Observer's {@link Observer#onNext onNext} method
     * if it is able to do so. In such a case, because no Observable necessarily invokes
     * <code>onError</code>, the Observer may never know that an error happened.
     * <p>
     * You can use this to prevent errors from propagating or to supply fallback data should errors
     * be encountered.
     * 
     * @param that
     *            the source Observable
     * @param resumeFunction
     *            a function that returns an Observable that will take over if the source Observable
     *            encounters an error
     * @return the source Observable, with its behavior modified as described
     */
    public static <T> Observable<T> onErrorResumeNext(final Observable<T> that, final Func1<Exception, Observable<T>> resumeFunction) {
        return create(OperationOnErrorResumeNextViaFunction.onErrorResumeNextViaFunction(that, resumeFunction));
    }

    /**
     * Instruct an Observable to pass control to another Observable (the return value of a function)
     * rather than invoking {@link Observer#onError onError} if it encounters an error.
     * <p>
     * <img width="640" src="https://raw.github.com/wiki/Netflix/RxJava/images/rx-operators/onErrorResumeNext.png">
     * <p>
     * By default, when an Observable encounters an error that prevents it from emitting the
     * expected item to its Observer, the Observable invokes its {@link Observer}'s
     * methods. The <code>onErrorResumeNext</code> method changes this behavior. If you pass a
     * function that returns an Observable (<code>resumeFunction</code>) to
     * <code>onErrorResumeNext</code>, if the source Observable encounters an error, instead of
     * invoking its Observer's <code>onError</code> function, it will instead relinquish control to
     * this new Observable, which will invoke the Observer's {@link Observer#onNext onNext} method
     * if it is able to do so. In such a case, because no Observable necessarily invokes
     * <code>onError</code>, the Observer may never know that an error happened.
     * <p>
     * You can use this to prevent errors from propagating or to supply fallback data should errors
     * be encountered.
     * 
     * @param that
     *            the source Observable
     * @param resumeFunction
     *            a function that returns an Observable that will take over if the source Observable
     *            encounters an error
     * @return the source Observable, with its behavior modified as described
     */
    public static <T> Observable<T> onErrorResumeNext(final Observable<T> that, final Object resumeFunction) {
        @SuppressWarnings("rawtypes")
        final FuncN _f = Functions.from(resumeFunction);
        return onErrorResumeNext(that, new Func1<Exception, Observable<T>>() {

            @SuppressWarnings("unchecked")
            @Override
            public Observable<T> call(Exception e) {
                return (Observable<T>) _f.call(e);
            }
        });
    }

    /**
     * Instruct an Observable to pass control to another Observable rather than invoking
     * {@link Observer#onError onError} if it encounters an error.
     * <p>
     * <img width="640" src="https://raw.github.com/wiki/Netflix/RxJava/images/rx-operators/onErrorResumeNext.png">
     * <p>
     * By default, when an Observable encounters an error that prevents it from emitting the
     * expected item to its Observer, the Observable invokes its {@link Observer}'s
     * <code>onError</code> method, and then quits without invoking any more of its Observer's
     * methods. The <code>onErrorResumeNext</code> method changes this behavior. If you pass an
     * Observable (<code>resumeSequence</code>) to <code>onErrorResumeNext</code>, if the original
     * Observable encounters an error, instead of invoking its Observer's <code>onError</code>
     * method, it will instead relinquish control to this new Observable, which will invoke the
     * Observer's {@link Observer#onNext onNext} method if it is able to do so. In such a case,
     * because no Observable necessarily invokes <code>onError</code>, the Observer may never know
     * that an error happened.
     * <p>
     * You can use this to prevent errors from propagating or to supply fallback data should errors
     * be encountered.
     * 
     * @param that
     *            the source Observable
     * @param resumeSequence
     *            a function that returns an Observable that will take over if the source Observable
     *            encounters an error
     * @return the source Observable, with its behavior modified as described
     */
    public static <T> Observable<T> onErrorResumeNext(final Observable<T> that, final Observable<T> resumeSequence) {
        return create(OperationOnErrorResumeNextViaObservable.onErrorResumeNextViaObservable(that, resumeSequence));
    }

    /**
     * Instruct an Observable to emit a particular item to its Observer's <code>onNext</code>
     * function rather than invoking {@link Observer#onError onError} if it encounters an error.
     * <p>
     * <img width="640" src="https://github.com/Netflix/RxJava/wiki/images/rx-operators/onErrorReturn.png">
     * <p>
     * By default, when an Observable encounters an error that prevents it from emitting the
     * expected item to its {@link Observer}, the Observable invokes its Observer's
     * <code>onError</code> method, and then quits without invoking any more of its Observer's
     * methods. The <code>onErrorReturn</code> method changes this behavior. If you pass a function
     * (<code>resumeFunction</code>) to <code>onErrorReturn</code>, if the source Observable
     * encounters an error, instead of invoking its Observer's <code>onError</code> method, it will
     * instead pass the return value of <code>resumeFunction</code> to the Observer's
     * {@link Observer#onNext onNext} method.
     * <p>
     * You can use this to prevent errors from propagating or to supply fallback data should errors
     * be encountered.
     * 
     * @param that
     *            the source Observable
     * @param resumeFunction
     *            a function that returns an item that will be passed into an {@link Observer}'s
     *            {@link Observer#onNext onNext} method if the Observable encounters an error that
     *            would otherwise cause it to invoke {@link Observer#onError onError}
     * @return the source Observable, with its behavior modified as described
     */
    public static <T> Observable<T> onErrorReturn(final Observable<T> that, Func1<Exception, T> resumeFunction) {
        return create(OperationOnErrorReturn.onErrorReturn(that, resumeFunction));
    }

    /**
     * Returns a {@link ConnectableObservable} that shares a single subscription to the underlying
     * Observable that will replay all of its items and notifications to any future
     * {@link Observer}.
     * <p>
     * <img width="640" src="https://raw.github.com/wiki/Netflix/RxJava/images/rx-operators/replay.png">
     * @param that
     *            the source Observable
     * @return a {@link ConnectableObservable} that upon connection causes the source Observable to
     *         emit items to its {@link Observer}s
     */
    public static <T> ConnectableObservable<T> replay(final Observable<T> that) {
        return OperationMulticast.multicast(that, ReplaySubject.<T> create());
    }

    /**
     * This method has similar behavior to {@link #replay} except that this auto-subscribes to
     * the source Observable rather than returning a {@link ConnectableObservable}.
     * <p>
     * <img width="640" src="https://github.com/Netflix/RxJava/wiki/images/rx-operators/cache.png">
     * <p>
     * This is useful when you want an Observable to cache responses and you can't control the
     * subscribe/unsubscribe behavior of all the {@link Observer}s.
     * <p>
     * NOTE: You sacrifice the ability to unsubscribe from the origin when you use the
     * <code>cache()</code> operator so be careful not to use this operator on Observables that
     * emit an infinite or very large number of items that will use up memory.
     * 
     * @return an Observable that when first subscribed to, caches all of the items and
     *         notifications it emits so it can replay them for subsequent subscribers.
     */
    public static <T> Observable<T> cache(final Observable<T> that) {
        return create(OperationCache.cache(that));
    }

    /**
     * Returns a {@link ConnectableObservable}, which waits until its
     * {@link ConnectableObservable#connect} method is called before it begins emitting items to
     * those {@link Observer}s that have subscribed to it.
     * <p>
     * <img width="640" src="https://github.com/Netflix/RxJava/wiki/images/rx-operators/publishConnect.png">
     * 
     * @param that
     *            the source Observable
     * @return a {@link ConnectableObservable} that upon connection causes the source Observable to
     *         emit items to its {@link Observer}
     */
    public static <T> ConnectableObservable<T> publish(final Observable<T> that) {
        return OperationMulticast.multicast(that, PublishSubject.<T> create());
    }

    /**
     * Returns an Observable that applies a function of your choosing to the first item emitted by a
     * source Observable, then feeds the result of that function along with the second item emitted
     * by the source Observable into the same function, and so on until all items have been emitted
     * by the source Observable, and emits the final result from the final call to your function as
     * its sole item.
     * <p>
     * <img width="640" src="https://raw.github.com/wiki/Netflix/RxJava/images/rx-operators/reduce.png">
     * <p>
     * This technique, which is called "reduce" or "aggregate" here, is sometimes called "fold,"
     * "accumulate," "compress," or "inject" in other programming contexts. Groovy, for instance,
     * has an <code>inject</code> method that does a similar operation on lists.
     * 
     * @param <T>
     *            the type of item emitted by the source Observable
     * @param sequence
     *            the source Observable
     * @param accumulator
     *            an accumulator function to be invoked on each item emitted by the source
     *            Observable, the result of which will be used in the next accumulator call
     * @return an Observable that emits a single item that is the result of applying the
     *         accumulator function to the sequence of items emitted by the source Observable
     * @see <a href="http://msdn.microsoft.com/en-us/library/hh229154(v%3Dvs.103).aspx">MSDN: Observable.Aggregate</a>
     * @see <a href="http://en.wikipedia.org/wiki/Fold_(higher-order_function)">Wikipedia: Fold (higher-order function)</a>
     */
    public static <T> Observable<T> reduce(Observable<T> sequence, Func2<T, T, T> accumulator) {
        return takeLast(create(OperationScan.scan(sequence, accumulator)), 1);
    }

    /**
     * A version of <code>reduce()</code> for use by dynamic languages.
     * <p>
     * <img width="640" src="https://raw.github.com/wiki/Netflix/RxJava/images/rx-operators/reduce.png">
     * 
     * @see #reduce(Observable, Func2)
     */
    public static <T> Observable<T> reduce(final Observable<T> sequence, final Object accumulator) {
        @SuppressWarnings("rawtypes")
        final FuncN _f = Functions.from(accumulator);
        return reduce(sequence, new Func2<T, T, T>() {

            @SuppressWarnings("unchecked")
            @Override
            public T call(T t1, T t2) {
                return (T) _f.call(t1, t2);
            }

        });
    }

    /**
     * Synonymous with <code>reduce()</code>
     * <p>
     * <img width="640" src="https://raw.github.com/wiki/Netflix/RxJava/images/rx-operators/aggregate.png">
     *
     * @see #reduce(Observable, Func2)
     */
    public static <T> Observable<T> aggregate(Observable<T> sequence, Func2<T, T, T> accumulator) {
        return reduce(sequence, accumulator);
    }

    /**
     * A version of <code>aggregate()</code> for use by dynamic languages.
     * <p>
     * <img width="640" src="https://raw.github.com/wiki/Netflix/RxJava/images/rx-operators/aggregate.png">
     * 
     * @see #reduce(Observable, Func2)
     */
    public static <T> Observable<T> aggregate(Observable<T> sequence, Object accumulator) {
        return reduce(sequence, accumulator);
    }

    /**
     * Returns an Observable that applies a function of your choosing to the first item emitted by a
     * source Observable, then feeds the result of that function along with the second item emitted
     * by the source Observable into the same function, and so on until all items have been emitted
     * by the source Observable, emitting the final result from the final call to your function as
     * its sole item.
     * <p>
     * <img width="640" src="https://raw.github.com/wiki/Netflix/RxJava/images/rx-operators/reduceSeed.png">
     * <p>
     * This technique, which is called "reduce" or "aggregate" here, is sometimes called "fold,"
     * "accumulate," "compress," or "inject" in other programming contexts. Groovy, for instance,
     * has an <code>inject</code> method that does a similar operation on lists.
     * 
     * @param <T>
     *            the type of item emitted by the source Observable
     * @param <R>
     *            the type returned by the accumulator function, and the type of the seed
     * @param sequence
     *            the source Observable
     * @param initialValue
     *            a seed to pass in to the first execution of the accumulator function
     * @param accumulator
     *            an accumulator function to be invoked on each item emitted by the source
     *            Observable, the result of which will be used in the next accumulator call
     * @return an Observable that emits a single item that is the result of applying the
     *         accumulator function to the sequence of items emitted by the source Observable
     * @see <a href="http://msdn.microsoft.com/en-us/library/hh229154(v%3Dvs.103).aspx">MSDN: Observable.Aggregate</a>
     * @see <a href="http://en.wikipedia.org/wiki/Fold_(higher-order_function)">Wikipedia: Fold (higher-order function)</a>
     */
    public static <T, R> Observable<R> reduce(Observable<T> sequence, R initialValue, Func2<R, T, R> accumulator) {
        return takeLast(create(OperationScan.scan(sequence, initialValue, accumulator)), 1);
    }

    /**
     * A version of <code>reduce()</code> for use by dynamic languages.
     * <p>
     * <img width="640" src="https://raw.github.com/wiki/Netflix/RxJava/images/rx-operators/reduceSeed.png">
     * 
     * @see #reduce(Observable, Object, Func2)
     */
    public static <T, R> Observable<R> reduce(final Observable<T> sequence, final R initialValue, final Object accumulator) {
        @SuppressWarnings("rawtypes")
        final FuncN _f = Functions.from(accumulator);
        return reduce(sequence, initialValue, new Func2<R, T, R>() {
            @SuppressWarnings("unchecked")
            @Override
            public R call(R r, T t) {
                return (R) _f.call(r, t);
            }
        });
    }

    /**
     * Synonymous with <code>reduce()</code>.
     * <p>
     * <img width="640" src="https://raw.github.com/wiki/Netflix/RxJava/images/rx-operators/aggregateSeed.png">
     *
     * @see #reduce(Observable, Object, Func2)
     */
    public static <T, R> Observable<R> aggregate(Observable<T> sequence, R initialValue, Func2<R, T, R> accumulator) {
        return reduce(sequence, initialValue, accumulator);
    }

    /**
     * A version of <code>aggregate()</code> for use by dynamic languages.
     * <p>
     * <img width="640" src="https://raw.github.com/wiki/Netflix/RxJava/images/rx-operators/aggregateSeed.png">
     * 
     * @see #reduce(Observable, Object, Func2)
     */
    public static <T, R> Observable<R> aggregate(Observable<T> sequence, R initialValue, Object accumulator) {
        return reduce(sequence, initialValue, accumulator);
    }

    /**
     * Returns an Observable that applies a function of your choosing to the first item emitted by a
     * source Observable, then feeds the result of that function along with the second item emitted
     * by the source Observable into the same function, and so on until all items have been emitted
     * by the source Observable, emitting the result of each of these iterations.
     * <p>
     * <img width="640" src="https://raw.github.com/wiki/Netflix/RxJava/images/rx-operators/scan.png">
     * 
     * @param <T>
     *            the type of item emitted by the source Observable
     * @param sequence
     *            the source Observable
     * @param accumulator
     *            an accumulator function to be invoked on each item emitted by the source
     *            Observable, the result of which will be emitted and used in the next accumulator
     *            call
     * @return an Observable that emits items that are the result of accumulating the items from
     *         the source Observable
     * @see <a href="http://msdn.microsoft.com/en-us/library/hh211665(v%3Dvs.103).aspx">MSDN: Observable.Scan</a>
     */
    public static <T> Observable<T> scan(Observable<T> sequence, Func2<T, T, T> accumulator) {
        return create(OperationScan.scan(sequence, accumulator));
    }

    /**
     * A version of <code>scan()</code> for use by dynamic languages.
     * <p>
     * <img width="640" src="https://raw.github.com/wiki/Netflix/RxJava/images/rx-operators/scan.png">
     * 
     * @see #scan(Observable, Func2)
     */
    public static <T> Observable<T> scan(final Observable<T> sequence, final Object accumulator) {
        @SuppressWarnings("rawtypes")
        final FuncN _f = Functions.from(accumulator);
        return scan(sequence, new Func2<T, T, T>() {

            @SuppressWarnings("unchecked")
            @Override
            public T call(T t1, T t2) {
                return (T) _f.call(t1, t2);
            }

        });
    }

    /**
     * Returns an Observable that applies a function of your choosing to the first item emitted by a
     * source Observable, then feeds the result of that function along with the second item emitted
     * by the source Observable into the same function, and so on until all items have been emitted
     * by the source Observable, emitting the result of each of these iterations.
     * <p>
     * <img width="640" src="https://raw.github.com/wiki/Netflix/RxJava/images/rx-operators/scanSeed.png">
     * <p>
     * Note that when you pass a seed to <code>scan()</code>, that seed will be the first item
     * emitted by the resulting Observable.
     * 
     * @param <T>
     *            the type of item emitted by the source Observable
     * @param <R>
     *            the type returned by the accumulator function, and the type of the seed
     * @param sequence
     *            the source Observable
     * @param initialValue
     *            the initial (seed) accumulator value
     * @param accumulator
     *            an accumulator function to be invoked on each item emitted by the source
     *            Observable, the result of which will be emitted and used in the next accumulator
     *            call
     * @return an Observable that emits items that are the result of accumulating the items emitted
     *         by the source Observable
     * @see <a href="http://msdn.microsoft.com/en-us/library/hh211665(v%3Dvs.103).aspx">MSDN: Observable.Scan</a>
     */
    public static <T, R> Observable<R> scan(Observable<T> sequence, R initialValue, Func2<R, T, R> accumulator) {
        return create(OperationScan.scan(sequence, initialValue, accumulator));
    }

    /**
     * A version of <code>scan()</code> for use by dynamic languages.
     * <p>
     * <img width="640" src="https://raw.github.com/wiki/Netflix/RxJava/images/rx-operators/scanSeed.png">
     * 
     * @see #scan(Observable, Object, Func2)
     */
    public static <T, R> Observable<R> scan(final Observable<T> sequence, final R initialValue, final Object accumulator) {
        @SuppressWarnings("rawtypes")
        final FuncN _f = Functions.from(accumulator);
        return scan(sequence, initialValue, new Func2<R, T, R>() {

            @SuppressWarnings("unchecked")
            @Override
            public R call(R r, T t) {
                return (R) _f.call(r, t);
            }
        });
    }

    /**
     * Returns an Observable that emits a Boolean that indicates whether all items emitted by a
     * source Observable satisfy a condition.
     * <p>
     * <img width="640" src="https://github.com/Netflix/RxJava/wiki/images/rx-operators/all.png">
     * 
     * @param sequence
     *            an Observable whose emitted items you are evaluating
     * @param predicate
     *            a function that evaluates each emitted item and returns a Boolean
     * @param <T>
     *            the type of items emitted by the source Observable
     * @return an Observable that emits <code>true</code> if all of the items emitted by the source
     *         Observable satisfy the predicate; otherwise, <code>false</code>
     */
    public static <T> Observable<Boolean> all(final Observable<T> sequence, final Func1<T, Boolean> predicate) {
        return create(OperationAll.all(sequence, predicate));
    }

    /**
     * Returns an Observable that emits a Boolean that indicates whether all items emitted by a
     * source Observable satisfy a condition.
     * <p>
     * <img width="640" src="https://github.com/Netflix/RxJava/wiki/images/rx-operators/all.png">
     * 
     * @param sequence
     *            an Observable whose emitted items you are evaluating
     * @param predicate
     *            a function that evaluates each emitted item and returns a Boolean
     * @param <T>
     *            the type of items emitted by the source Observable
     * @return an Observable that emits <code>true</code> if all items emitted by the source
     *         Observable satisfy the predicate; otherwise, <code>false</code>
     */
    public static <T> Observable<Boolean> all(final Observable<T> sequence, Object predicate) {
        @SuppressWarnings("rawtypes")
        final FuncN _f = Functions.from(predicate);

        return all(sequence, new Func1<T, Boolean>() {
            @Override
            public Boolean call(T t) {
                return (Boolean) _f.call(t);
            }
        });
    }

    /**
     * Returns an Observable that skips the first <code>num</code> items emitted by the source
     * Observable and emits the remaining items.
     * <p>
     * <img width="640" src="https://raw.github.com/wiki/Netflix/RxJava/images/rx-operators/skip.png">
     * <p>
     * You can ignore the first <code>num</code> items emitted by an Observable and attend only to
     * those items that come after, by modifying the Observable with the <code>skip</code> method.
     * 
     * @param items
     *            the source Observable
     * @param num
     *            the number of items to skip
     * @return an Observable that emits the same items emitted by the source Observable, except for
     *         the first <code>num</code> items
     * @see <a href="http://msdn.microsoft.com/en-us/library/hh229847(v=vs.103).aspx">MSDN: Observable.Skip Method</a>
     */
    public static <T> Observable<T> skip(final Observable<T> items, int num) {
        return create(OperationSkip.skip(items, num));
    }

    /**
     * Accepts an Observable that emits Observables, and transforms it into a single Observable that
     * emits the items emitted by the most recently published of those Observables.
     * <p>
     * <img width="640" src="https://github.com/Netflix/RxJava/wiki/images/rx-operators/switchDo.png">
     *  
     * @param sequenceOfSequences
     *            the source Observable that emits Observables
     * @return an Observable that emits only the items emitted by the most recently published
     *         Observable
     */
    public static <T> Observable<T> switchDo(Observable<Observable<T>> sequenceOfSequences) {
        return create(OperationSwitch.switchDo(sequenceOfSequences));
    }

    /**
     * Accepts an Observable and wraps it in another Observable that ensures that the resulting
     * Observable is chronologically well-behaved.
     * <p>
     * <img width="640" src="https://github.com/Netflix/RxJava/wiki/images/rx-operators/synchronize.png">
     * <p>
     * A well-behaved Observable does not interleave its invocations of the
     * {@link Observer#onNext onNext}, {@link Observer#onCompleted onCompleted}, and
     * {@link Observer#onError onError} methods of its {@link Observer}s; it invokes
     * <code>onCompleted</code> or <code>onError</code> only once; and it never invokes
     * <code>onNext</code> after invoking either <code>onCompleted</code> or <code>onError</code>.
     * <code>synchronize</code> enforces this, and the Observable it returns invokes
     * <code>onNext</code> and <code>onCompleted</code> or <code>onError</code> synchronously.
     * 
     * @param observable
     *            the source Observable
     * @param <T>
     *            the type of item emitted by the source Observable
     * @return an Observable that is a chronologically well-behaved version of the source
     *         Observable, and that synchronously notifies its {@link Observer}s
     */
    public static <T> Observable<T> synchronize(Observable<T> observable) {
        return create(OperationSynchronize.synchronize(observable));
    }

    /**
     * Returns an Observable that emits the first <code>num</code> items emitted by the source
     * Observable.
     * <p>
     * <img width="640" src="https://raw.github.com/wiki/Netflix/RxJava/images/rx-operators/take.png">
     * <p>
     * This method returns an Observable that will invoke a subscribing {@link Observer}'s
     * {@link Observer#onNext onNext} method a maximum of <code>num</code> times before invoking
     * {@link Observer#onCompleted onCompleted}.
     * 
     * @param items
     *            the source Observable
     * @param num
     *            the number of items to emit from the start of the sequence emitted by the source
     *            Observable
     * @return an Observable that emits only the first <code>num</code> items emitted by the source
     *         Observable
     */
    public static <T> Observable<T> take(final Observable<T> items, final int num) {
        return create(OperationTake.take(items, num));
    }

    /**
     * Returns an Observable that emits the last <code>count</code> items emitted by the source
     * Observable.
     * <p>
     * <img width="640" src="https://github.com/Netflix/RxJava/wiki/images/rx-operators/last.png">
     * 
     * @param items
     *            the source Observable
     * @param count
     *            the number of items to emit from the end of the sequence emitted by the source
     *            Observable
     * @return an Observable that emits only the last <code>count</code> items emitted by the source
     *         Observable
     */
    public static <T> Observable<T> takeLast(final Observable<T> items, final int count) {
        return create(OperationTakeLast.takeLast(items, count));
    }

    /**
     * Returns an Observable that emits the items emitted by a source Observable so long as a given
     * predicate, operating on the items emitted, remains true.
     * <p>
     * <img width="640" src="https://github.com/Netflix/RxJava/wiki/images/rx-operators/takeWhile.png">
     * 
     * @param items
     *            the source Observable
     * @param predicate
     *            a function to test each item emitted by the source Observable for a condition
     * @return an Observable that emits items from the source Observable so long as the predicate
     *         continues to return <code>true</code> for each item, then completes
     */
    public static <T> Observable<T> takeWhile(final Observable<T> items, Func1<T, Boolean> predicate) {
        return create(OperationTakeWhile.takeWhile(items, predicate));
    }

    /**
     * Returns an Observable that emits the items emitted by a source Observable so long as a given
     * predicate, operating on the items emitted, remains true.
     * <p>
     * <img width="640" src="https://github.com/Netflix/RxJava/wiki/images/rx-operators/takeWhile.png">
     * 
     * @param items
     *            the source Observable
     * @param predicate
     *            a function to test each item emitted by the source Observable for a condition
     * @return an Observable that emits items from the source Observable so long as the predicate
     *         continues to return <code>true</code> for each item, then completes
     */
    public static <T> Observable<T> takeWhile(final Observable<T> items, Object predicate) {
        @SuppressWarnings("rawtypes")
        final FuncN _f = Functions.from(predicate);

        return takeWhile(items, new Func1<T, Boolean>() {
            @Override
            public Boolean call(T t) {
                return (Boolean) _f.call(t);
            }
        });
    }

    /**
     * Returns an Observable that emits the items emitted by a source Observable so long as a given
     * predicate remains true, where the predicate can operate on both the item and its index
     * relative to the complete sequence.
     * <p>
     * <img width="640" src="https://github.com/Netflix/RxJava/wiki/images/rx-operators/takeWhileWithIndex.png">
     * 
     * @param items
     *            the source Observable
     * @param predicate
     *            a function to test each item emitted by the source Observable for a condition;
     *            the second parameter of the function represents the index of the source item
     * @return an Observable that emits items from the source Observable so long as the predicate
     *         continues to return <code>true</code> for each item, then completes
     */
    public static <T> Observable<T> takeWhileWithIndex(final Observable<T> items, Func2<T, Integer, Boolean> predicate) {
        return create(OperationTakeWhile.takeWhileWithIndex(items, predicate));
    }

    /**
     * Returns an Observable that emits the items emitted by a source Observable so long as a given
     * predicate remains true, where the predicate can operate on both the item and its index
     * relative to the complete sequence.
     * <p>
     * <img width="640" src="https://github.com/Netflix/RxJava/wiki/images/rx-operators/takeWhileWithIndex.png">
     * 
     * @param items
     *            the source Observable
     * @param predicate
     *            a function to test each item emitted by the source Observable for a condition;
     *            the second parameter of the function represents the index of the source item
     * @return an Observable that emits items from the source Observable so long as the predicate
     *         continues to return <code>true</code> for each item, then completes
     */
    public static <T> Observable<T> takeWhileWithIndex(final Observable<T> items, Object predicate) {
        @SuppressWarnings("rawtypes")
        final FuncN _f = Functions.from(predicate);

        return create(OperationTakeWhile.takeWhileWithIndex(items, new Func2<T, Integer, Boolean>()
        {
            @Override
            public Boolean call(T t, Integer integer)
            {
                return (Boolean) _f.call(t, integer);
            }
        }));
    }

    /**
     * Wraps each item emitted by a source Observable in a {@link Timestamped} object.
     * <p>
     * <img width="640" src="https://github.com/Netflix/RxJava/wiki/images/rx-operators/timestamp.png">
     * 
     * @return an Observable that emits timestamped items from the source Observable
     */
    public Observable<Timestamped<T>> timestamp() {
        return create(OperationTimestamp.timestamp(this));
    }

    /**
     * Returns an Observable that emits a single item, a list composed of all the items emitted by
     * the source Observable.
     * <p>
     * <img width="640" src="https://raw.github.com/wiki/Netflix/RxJava/images/rx-operators/toList.png">
     * <p>
     * Normally, an Observable that emits multiple items will do so by invoking its
     * {@link Observer}'s {@link Observer#onNext onNext} method for each such item. You can change
     * this behavior, instructing the Observable to compose a List of all of the items and then to
     * invoke the Observer's <code>onNext</code> function once, passing it the entire list, by
     * calling <code>toList</code>.
     * <p>
     * Be careful not to use this operator on Observables that emit an infinite or very large
     * number of items, as you do not have the option to unsubscribe.
     * 
     * @param that
     *            the source Observable
     * @return an Observable that emits a single item: a <code>List</code> containing all of the
     *         items emitted by the source Observable
     */
    public static <T> Observable<List<T>> toList(final Observable<T> that) {
        return create(OperationToObservableList.toObservableList(that));
    }

    /**
     * Returns a {@link ConnectableObservable} that upon connection causes the source Observable to
     * emit items into the specified {@link Subject}.
     * 
     * @param source
     *            the source Observable whose emitted items will be pushed into the specified
     *            {@link Subject}
     * @param subject
     *            the {@link Subject} to push source items into
     * @param <T>
     *            the type of items emitted by the source Observable
     * @param <R>
     *            the type of the {@link Subject}
     * @return a {@link ConnectableObservable} that upon connection causes the source Observable to
     *         push items into the specified {@link Subject}
     */
    public static <T, R> ConnectableObservable<R> multicast(Observable<T> source, final Subject<T, R> subject) {
        return OperationMulticast.multicast(source, subject);
    }

    /**
     * Converts an {@link Iterable} sequence into an Observable.
     * <p>
     * <img width="640" src="https://raw.github.com/wiki/Netflix/RxJava/images/rx-operators/toObservable.png">
     * <p>
     * You can convert any object that supports the Iterable interface into an Observable that
     * emits each item in the Iterable, by passing the Iterable into the <code>toObservable</code>
     * method.
     * 
     * @param iterable
     *            the source {@link Iterable} sequence
     * @param <T>
     *            the type of items in the {@link Iterable} sequence and the type of items to be
     *            emitted by the resulting Observable
     * @return an Observable that emits each item in the source {@link Iterable} sequence
     */
    public static <T> Observable<T> toObservable(Iterable<T> iterable) {
        return create(OperationToObservableIterable.toObservableIterable(iterable));
    }

    /**
     * Converts a {@link Future} into an Observable.
     * 
     * @param future
     *            the source {@link Future}
     * @param <T>
     *            the type of of object that the {@link Future} returns, and also the type of the
     *            item emitted by the resulting Observable
     * @return an Observable that emits the item from the source {@link Future}
     * @deprecated Replaced by {@link #from(Future)}
     */
    public static <T> Observable<T> toObservable(Future<T> future) {
        return create(OperationToObservableFuture.toObservableFuture(future));
    }

    /**
     * Converts a {@link Future} into an Observable.
     * <p>
     * <img width="640" src="https://github.com/Netflix/RxJava/wiki/images/rx-operators/from.Future.png">
     * <p>
     * You can convert any object that supports the {@link Future} interface into an Observable that
     * emits the return value of the {@link Future#get} method of that object, by passing the
     * object into the <code>from</code> method.
     * <p>
     * This Observable is blocking; you cannot unsubscribe from it.
     * 
     * @param future
     *            the source {@link Future}
     * @param <T>
     *            the type of object that the {@link Future} returns, and also the type of item to
     *            be emitted by the resulting Observable
     * @return an Observable that emits the item from the source Future
     */
    public static <T> Observable<T> from(Future<T> future) {
        return create(OperationToObservableFuture.toObservableFuture(future));
    }

    /**
     * Converts a {@link Future} into an Observable.
     * 
     * @param future
     *            the source {@link Future}
     * @param timeout
     *            the maximum time to wait
     * @param unit
     *            the {@link TimeUnit} of the time argument
     * @param <T>
     *            the type of object that the {@link Future} returns, and also the type of item to
     *            be emitted by the resulting Observable
     * @return an Observable that emits the item from the source {@link Future}
     * @deprecated Replaced by {@link #from(Future, long, TimeUnit)}
     */
    public static <T> Observable<T> toObservable(Future<T> future, long timeout, TimeUnit unit) {
        return create(OperationToObservableFuture.toObservableFuture(future, timeout, unit));
    }

    /**
     * Converts a {@link Future} into an Observable.
     * <p>
     * <img width="640" src="https://github.com/Netflix/RxJava/wiki/images/rx-operators/from.Future.png">
     * <p>
     * You can convert any object that supports the {@link Future} interface into an Observable that
     * emits the return value of the {link Future#get} method of that object, by passing the
     * object into the <code>from</code> method.
     * <p>
     * This Observable is blocking; you cannot unsubscribe from it.
     * 
     * @param future
     *            the source {@link Future}
     * @param timeout
     *            the maximum time to wait before calling <code>get()</code>
     * @param unit
     *            the {@link TimeUnit} of the time argument
     * @param <T>
     *            the type of object that the {@link Future} returns, and also the type of item to
     *            be emitted by the resulting Observable
     * @return an Observable that emits the item from the source {@link Future}
     */
    public static <T> Observable<T> from(Future<T> future, long timeout, TimeUnit unit) {
        return create(OperationToObservableFuture.toObservableFuture(future, timeout, unit));
    }

    /**
     * Converts an array sequence into an Observable.
     * 
     * @param items
     *            the source array
     * @param <T>
     *            the type of items in the array, and also the type of items emitted by the
     *            resulting Observable
     * @return an Observable that emits each item in the source array
     * @deprecated Use {@link #from(Object...)}
     */
    public static <T> Observable<T> toObservable(T... items) {
        return toObservable(Arrays.asList(items));
    }

    /**
     * Return an Observable that emits the items emitted by the source Observable, in a sorted
     * order (each item emitted by the source Observable must implement {@link Comparable} with
     * respect to all other items emitted by the source Observable).
     * <p>
     * <img width="640" src="https://raw.github.com/wiki/Netflix/RxJava/images/rx-operators/toSortedList.png">
     * 
     * @param sequence
     *            the source Observable
     * @throws ClassCastException
     *             if any emitted item does not implement {@link Comparable} with respect to all
     *             other emitted items
     * @return an Observable that emits the items from the source Observable in sorted order
     */
    public static <T> Observable<List<T>> toSortedList(Observable<T> sequence) {
        return create(OperationToObservableSortedList.toSortedList(sequence));
    }

    /**
     * Return an Observable that emits the items emitted by the source Observable, in a sorted
     * order based on a specified comparison function
     * <p>
     * <img width="640" src="https://raw.github.com/wiki/Netflix/RxJava/images/rx-operators/toSortedList.f.png">
     * 
     * @param sequence
     *            the source Observable
     * @param sortFunction
     *            a function that compares two items emitted by the source Observable and returns
     *            an Integer that indicates their sort order
     * @return an Observable that emits the items from the source Observable in sorted order
     */
    public static <T> Observable<List<T>> toSortedList(Observable<T> sequence, Func2<T, T, Integer> sortFunction) {
        return create(OperationToObservableSortedList.toSortedList(sequence, sortFunction));
    }

    /**
     * Return an Observable that emits the items emitted by the source Observable, in a sorted
     * order based on a specified comparison function
     * <p>
     * <img width="640" src="https://raw.github.com/wiki/Netflix/RxJava/images/rx-operators/toSortedList.f.png">
     * 
     * @param sequence
     *            the source Observable
     * @param sortFunction
     *            a function that compares two items emitted by the source Observable and returns
     *            an Integer that indicates their sort order
     * @return an Observable that emits the items from the source Observable in sorted order
     */
    public static <T> Observable<List<T>> toSortedList(Observable<T> sequence, final Object sortFunction) {
        @SuppressWarnings("rawtypes")
        final FuncN _f = Functions.from(sortFunction);
        return create(OperationToObservableSortedList.toSortedList(sequence, new Func2<T, T, Integer>() {

            @Override
            public Integer call(T t1, T t2) {
                return (Integer) _f.call(t1, t2);
            }

        }));
    }

    /**
     * Returns an Observable that emits the results of a function of your choosing applied to pairs
     * of items emitted, in sequence, by two other Observables.
     * <p>
     * <img width="640" src="https://raw.github.com/wiki/Netflix/RxJava/images/rx-operators/zip.png">
     * <p>
     * <code>zip</code> applies this function in strict sequence, so the first item emitted by the
     * new Observable will be the result of the function applied to the first item emitted by
     * <code>w0</code> and the first item emitted by <code>w1</code>; the second item emitted by
     * the new Observable will be the result of the function applied to the second item emitted by
     * <code>w0</code> and the second item emitted by <code>w1</code>; and so forth.
     * <p>
     * The resulting <code>Observable&lt;R&gt;</code> returned from <code>zip</code> will invoke
     * {@link Observer#onNext onNext} as many times as the number of <code>onNext</code> invocations
     * of the source Observable that emits the fewest items.
     * 
     * @param w0
     *            one source Observable
     * @param w1
     *            another source Observable
     * @param reduceFunction
     *            a function that, when applied to a pair of items, each emitted by one of the two
     *            source Observables, results in an item that will be emitted by the resulting
     *            Observable
     * @return an Observable that emits the zipped results
     */
    public static <R, T0, T1> Observable<R> zip(Observable<T0> w0, Observable<T1> w1, Func2<T0, T1, R> reduceFunction) {
        return create(OperationZip.zip(w0, w1, reduceFunction));
    }

    /**
     * Returns an Observable that emits Boolean values that indicate whether the pairs of items
     * emitted by two source Observables are equal.
     * <p>
     * <img width="640" src="https://github.com/Netflix/RxJava/wiki/images/rx-operators/sequenceEqual.png">
     * 
     * @param first
     *            one Observable to compare
     * @param second
     *            the second Observable to compare
     * @param <T>
     *            the type of items emitted by each Observable
     * @return an Observable that emits Booleans that indicate whether the corresponding items
     *         emitted by the source Observables are equal
     */
    public static <T> Observable<Boolean> sequenceEqual(Observable<T> first, Observable<T> second) {
        return sequenceEqual(first, second, new Func2<T, T, Boolean>() {
            @Override
            public Boolean call(T first, T second) {
                return first.equals(second);
            }
        });
    }

    /**
     * Returns an Observable that emits Boolean values that indicate whether the pairs of items
     * emitted by two source Observables are equal based on the results of a specified equality
     * function.
     * <p>
     * <img width="640" src="https://github.com/Netflix/RxJava/wiki/images/rx-operators/sequenceEqual.png">
     * 
     * @param first
     *            one Observable to compare
     * @param second
     *            the second Observable to compare
     * @param equality
     *            a function used to compare items emitted by both Observables
     * @param <T>
     *            the type of items emitted by each Observable
     * @return an Observable that emits Booleans that indicate whether the corresponding items
     *         emitted by the source Observables are equal
     */
    public static <T> Observable<Boolean> sequenceEqual(Observable<T> first, Observable<T> second, Func2<T, T, Boolean> equality) {
        return zip(first, second, equality);
    }

    /**
     * Returns an Observable that emits Boolean values that indicate whether the pairs of items
     * emitted by two source Observables are equal based on the results of a specified equality
     * function.
     * <p>
     * <img width="640" src="https://github.com/Netflix/RxJava/wiki/images/rx-operators/sequenceEqual.png">
     * 
     * @param first
     *            one Observable to compare
     * @param second
     *            the second Observable to compare
     * @param equality
     *            a function used to compare items emitted by both Observables
     * @param <T>
     *            the type of items emitted by each Observable
     * @return an Observable that emits Booleans that indicate whether the corresponding items
     *         emitted by the source Observables are equal
     */
    public static <T> Observable<Boolean> sequenceEqual(Observable<T> first, Observable<T> second, Object equality) {
        return zip(first, second, equality);
    }

    /**
     * Returns an Observable that emits the results of a function of your choosing applied to pairs
     * of items emitted, in sequence, by two other Observables.
     * <p>
     * <img width="640" src="https://raw.github.com/wiki/Netflix/RxJava/images/rx-operators/zip.png">
     * <p>
     * <code>zip</code> applies this function in strict sequence, so the first item emitted by the
     * new Observable will be the result of the function applied to the first item emitted by
     * <code>w0</code> and the first item emitted by <code>w1</code>; the second item emitted by
     * the new Observable will be the result of the function applied to the second item emitted by
     * <code>w0</code> and the second item emitted by <code>w1</code>; and so forth.
     * <p>
     * The resulting <code>Observable&lt;R&gt;</code> returned from <code>zip</code> will invoke
     * {@link Observer#onNext onNext} as many times as the number of <code>onNext</code> invocations
     * of the source Observable that emits the fewest items.
     * 
     * @param w0
     *            one source Observable
     * @param w1
     *            another source Observable
     * @param function
     *            a function that, when applied to a pair of items, each emitted by one of the two
     *            source Observables, results in an item that will be emitted by the resulting
     *            Observable
     * @return an Observable that emits the zipped results
     */
    public static <R, T0, T1> Observable<R> zip(Observable<T0> w0, Observable<T1> w1, final Object function) {
        @SuppressWarnings("rawtypes")
        final FuncN _f = Functions.from(function);
        return zip(w0, w1, new Func2<T0, T1, R>() {

            @SuppressWarnings("unchecked")
            @Override
            public R call(T0 t0, T1 t1) {
                return (R) _f.call(t0, t1);
            }

        });
    }

    /**
     * Returns an Observable that emits the results of a function of your choosing applied to
     * combinations of three items emitted, in sequence, by three other Observables.
     * <p>
     * <img width="640" src="https://raw.github.com/wiki/Netflix/RxJava/images/rx-operators/zip.png">
     * <p>
     * <code>zip</code> applies this function in strict sequence, so the first item emitted by the
     * new Observable will be the result of the function applied to the first item emitted by
     * <code>w0</code>, the first item emitted by <code>w1</code>, and the first item emitted by
     * <code>w2</code>; the second item emitted by the new Observable will be the result of the
     * function applied to the second item emitted by <code>w0</code>, the second item emitted by
     * <code>w1</code>, and the second item emitted by <code>w2</code>; and so forth.
     * <p>
     * The resulting <code>Observable&lt;R&gt;</code> returned from <code>zip</code> will invoke
     * {@link Observer#onNext onNext} as many times as the number of <code>onNext</code> invocations
     * of the source Observable that emits the fewest items.
     * 
     * @param w0
     *            one source Observable
     * @param w1
     *            another source Observable
     * @param w2
     *            a third source Observable
     * @param function
     *            a function that, when applied to an item emitted by each of the source
     *            Observables, results in an item that will be emitted by the resulting Observable
     * @return an Observable that emits the zipped results
     */
    public static <R, T0, T1, T2> Observable<R> zip(Observable<T0> w0, Observable<T1> w1, Observable<T2> w2, Func3<T0, T1, T2, R> function) {
        return create(OperationZip.zip(w0, w1, w2, function));
    }

    /**
     * Returns an Observable that emits the results of a function of your choosing applied to
     * combinations of three items emitted, in sequence, by three other Observables.
     * <p>
     * <img width="640" src="https://raw.github.com/wiki/Netflix/RxJava/images/rx-operators/zip.png">
     * <p>
     * <code>zip</code> applies this function in strict sequence, so the first item emitted by the
     * new Observable will be the result of the function applied to the first item emitted by
     * <code>w0</code>, the first item emitted by <code>w1</code>, and the first item emitted by
     * <code>w2</code>; the second item emitted by the new Observable will be the result of the
     * function applied to the second item emitted by <code>w0</code>, the second item emitted by
     * <code>w1</code>, and the second item emitted by <code>w2</code>; and so forth.
     * <p>
     * The resulting <code>Observable&lt;R&gt;</code> returned from <code>zip</code> will invoke
     * {@link Observer#onNext onNext} as many times as the number of <code>onNext</code> invocations
     * of the source Observable that emits the fewest items.
     * 
     * @param w0
     *            one source Observable
     * @param w1
     *            another source Observable
     * @param w2
     *            a third source Observable
     * @param function
     *            a function that, when applied to an item emitted by each of the source
     *            Observables, results in an item that will be emitted by the resulting Observable
     * @return an Observable that emits the zipped results
     */
    public static <R, T0, T1, T2> Observable<R> zip(Observable<T0> w0, Observable<T1> w1, Observable<T2> w2, final Object function) {
        @SuppressWarnings("rawtypes")
        final FuncN _f = Functions.from(function);
        return zip(w0, w1, w2, new Func3<T0, T1, T2, R>() {

            @SuppressWarnings("unchecked")
            @Override
            public R call(T0 t0, T1 t1, T2 t2) {
                return (R) _f.call(t0, t1, t2);
            }

        });
    }

    /**
     * Returns an Observable that emits the results of a function of your choosing applied to
     * combinations of four items emitted, in sequence, by four other Observables.
     * <p>
     * <img width="640" src="https://raw.github.com/wiki/Netflix/RxJava/images/rx-operators/zip.png">
     * <p>
     * <code>zip</code> applies this function in strict sequence, so the first item emitted by the
     * new Observable will be the result of the function applied to the first item emitted by
     * <code>w0</code>, the first item emitted by <code>w1</code>, the first item emitted by
     * <code>w2</code>, and the first item emitted by <code>w3</code>; the second item emitted by
     * the new Observable will be the result of the function applied to the second item emitted by
     * each of those Observables; and so forth.
     * <p>
     * The resulting <code>Observable&lt;R&gt;</code> returned from <code>zip</code> will invoke
     * {@link Observer#onNext onNext} as many times as the number of <code>onNext</code> invocations
     * of the source Observable that emits the fewest items.
     * 
     * @param w0
     *            one source Observable
     * @param w1
     *            another source Observable
     * @param w2
     *            a third source Observable
     * @param w3
     *            a fourth source Observable
     * @param reduceFunction
     *            a function that, when applied to an item emitted by each of the source
     *            Observables, results in an item that will be emitted by the resulting Observable
     * @return an Observable that emits the zipped results
     */
    public static <R, T0, T1, T2, T3> Observable<R> zip(Observable<T0> w0, Observable<T1> w1, Observable<T2> w2, Observable<T3> w3, Func4<T0, T1, T2, T3, R> reduceFunction) {
        return create(OperationZip.zip(w0, w1, w2, w3, reduceFunction));
    }

    /**
     * Returns an Observable that emits the results of a function of your choosing applied to
     * combinations of four items emitted, in sequence, by four other Observables.
     * <p>
     * <img width="640" src="https://raw.github.com/wiki/Netflix/RxJava/images/rx-operators/zip.png">
     * <p>
     * <code>zip</code> applies this function in strict sequence, so the first item emitted by the
     * new Observable will be the result of the function applied to the first item emitted by
     * <code>w0</code>, the first item emitted by <code>w1</code>, the first item emitted by
     * <code>w2</code>, and the first item emitted by <code>w3</code>; the second item emitted by
     * the new Observable will be the result of the function applied to the second item emitted by
     * each of those Observables; and so forth.
     * <p>
     * The resulting <code>Observable&lt;R&gt;</code> returned from <code>zip</code> will invoke
     * {@link Observer#onNext onNext} as many times as the number of <code>onNext</code> invocations
     * of the source Observable that emits the fewest items.
     * 
     * @param w0
     *            one source Observable
     * @param w1
     *            another source Observable
     * @param w2
     *            a third source Observable
     * @param w3
     *            a fourth source Observable
     * @param function
     *            a function that, when applied to an item emitted by each of the source
     *            Observables, results in an item that will be emitted by the resulting Observable
     * @return an Observable that emits the zipped results
     */
    public static <R, T0, T1, T2, T3> Observable<R> zip(Observable<T0> w0, Observable<T1> w1, Observable<T2> w2, Observable<T3> w3, final Object function) {
        @SuppressWarnings("rawtypes")
        final FuncN _f = Functions.from(function);
        return zip(w0, w1, w2, w3, new Func4<T0, T1, T2, T3, R>() {

            @SuppressWarnings("unchecked")
            @Override
            public R call(T0 t0, T1 t1, T2 t2, T3 t3) {
                return (R) _f.call(t0, t1, t2, t3);
            }

        });
    }

    /**
<<<<<<< HEAD
     * Returns an Observable that emits the results of a function of your choosing applied to
     * combinations of four items emitted, in sequence, by four other Observables.
     * <p>
     * <code>zip</code> applies this function in strict sequence, so the first item emitted by the
     * new Observable will be the result of the function applied to the first item emitted by
     * all of the Observalbes; the second item emitted by the new Observable will be the result of
     * the function applied to the second item emitted by each of those Observables; and so forth.
     * <p>
     * The resulting <code>Observable<R></code> returned from <code>zip</code> will invoke
     * <code>onNext</code> as many times as the number of <code>onNext</code> invokations of the
     * source Observable that emits the fewest items.
     * <p>
     * <img width="640" src="https://raw.github.com/wiki/Netflix/RxJava/images/rx-operators/zip.png">
     * 
     * @param ws
     *            An Observable of source Observables
     * @param reduceFunction
     *            a function that, when applied to an item emitted by each of the source
     *            Observables, results in an item that will be emitted by the resulting Observable
     * @return an Observable that emits the zipped results
     */
    public static <R> Observable<R> zip(Observable<Observable<?>> ws, final FuncN<R> reduceFunction) {
        return ws.toList().mapMany(new Func1<List<Observable<?>>, Observable<R>>() {
            @Override
            public Observable<R> call(List<Observable<?>> wsList) {
                return create(OperationZip.zip(wsList, reduceFunction));
            }
        });
    }

    /**
     * Returns an Observable that emits the results of a function of your choosing applied to
     * combinations of four items emitted, in sequence, by four other Observables.
     * <p>
     * <code>zip</code> applies this function in strict sequence, so the first item emitted by the
     * new Observable will be the result of the function applied to the first item emitted by
     * all of the Observalbes; the second item emitted by the new Observable will be the result of
     * the function applied to the second item emitted by each of those Observables; and so forth.
     * <p>
     * The resulting <code>Observable<R></code> returned from <code>zip</code> will invoke
     * <code>onNext</code> as many times as the number of <code>onNext</code> invocations of the
     * source Observable that emits the fewest items.
     * <p>
     * <img width="640" src="https://raw.github.com/wiki/Netflix/RxJava/images/rx-operators/zip.png">
     * 
     * @param ws
     *            An Observable of source Observables
     * @param function
     *            a function that, when applied to an item emitted by each of the source
     *            Observables, results in an item that will be emitted by the resulting Observable
     * @return an Observable that emits the zipped results
     */
    public static <R> Observable<R> zip(Observable<Observable<?>> ws, final Object function) {
        @SuppressWarnings({ "unchecked" })
        final FuncN<R> _f = Functions.from(function);
        return zip(ws, _f);
    }

    /**
     * Returns an Observable that emits the results of a function of your choosing applied to
     * combinations of four items emitted, in sequence, by four other Observables.
     * <p>
     * <code>zip</code> applies this function in strict sequence, so the first item emitted by the
     * new Observable will be the result of the function applied to the first item emitted by
     * all of the Observalbes; the second item emitted by the new Observable will be the result of
     * the function applied to the second item emitted by each of those Observables; and so forth.
     * <p>
     * The resulting <code>Observable<R></code> returned from <code>zip</code> will invoke
     * <code>onNext</code> as many times as the number of <code>onNext</code> invokations of the
     * source Observable that emits the fewest items.
     * <p>
     * <img width="640" src="https://raw.github.com/wiki/Netflix/RxJava/images/rx-operators/zip.png">
     * 
     * @param ws
     *            A collection of source Observables
     * @param reduceFunction
     *            a function that, when applied to an item emitted by each of the source
     *            Observables, results in an item that will be emitted by the resulting Observable
     * @return an Observable that emits the zipped results
     */
    public static <R> Observable<R> zip(Collection<Observable<?>> ws, FuncN<R> reduceFunction) {
        return create(OperationZip.zip(ws, reduceFunction));
    }

    /**
     * Returns an Observable that emits the results of a function of your choosing applied to
     * combinations of four items emitted, in sequence, by four other Observables.
     * <p>
     * <code>zip</code> applies this function in strict sequence, so the first item emitted by the
     * new Observable will be the result of the function applied to the first item emitted by
     * all of the Observalbes; the second item emitted by the new Observable will be the result of
     * the function applied to the second item emitted by each of those Observables; and so forth.
     * <p>
     * The resulting <code>Observable<R></code> returned from <code>zip</code> will invoke
     * <code>onNext</code> as many times as the number of <code>onNext</code> invocations of the
     * source Observable that emits the fewest items.
     * <p>
     * <img width="640" src="https://raw.github.com/wiki/Netflix/RxJava/images/rx-operators/zip.png">
     * 
     * @param ws
     *            A collection of source Observables
     * @param function
     *            a function that, when applied to an item emitted by each of the source
     *            Observables, results in an item that will be emitted by the resulting Observable
     * @return an Observable that emits the zipped results
     */
    public static <R> Observable<R> zip(Collection<Observable<?>> ws, final Object function) {
        @SuppressWarnings({ "unchecked" })
        final FuncN<R> _f = Functions.from(function);
        return zip(ws, _f);
    }

    /**
     * Filters an Observable by discarding any items it emits that do not meet some test.
=======
     * Combines the given observables, emitting an event containing an aggregation of the latest values of each of the source observables
     * each time an event is received from one of the source observables, where the aggregation is defined by the given function.
     * @param w0 
     *          The first source observable.
     * @param w1 
     *          The second source observable.
     * @param combineFunction 
     *          The aggregation function used to combine the source observable values.
     * @return A function from an observer to a subscription. This can be used to create an observable from.
     */
    public static <R, T0, T1> Observable<R> combineLatest(Observable<? super T0> w0, Observable<? super T1> w1, Func2<? super T0, ? super T1, ? extends R> combineFunction) {
        return create(OperationCombineLatest.combineLatest(w0, w1, combineFunction));
    }
    
    /**
     * @see #combineLatest(Observable, Observable, Func2)
     */
    public static <R, T0, T1, T2> Observable<R> combineLatest(Observable<? super T0> w0, Observable<? super T1> w1, Observable<? super T2> w2, Func3<? super T0, ? super T1, ? super T2, ? extends R> combineFunction) {
        return create(OperationCombineLatest.combineLatest(w0, w1, w2, combineFunction));
    }

    /**
     * @see #combineLatest(Observable, Observable, Func2)
     */
    public static <R, T0, T1, T2, T3> Observable<R> combineLatest(Observable<? super T0> w0, Observable<? super T1> w1, Observable<? super T2> w2, Observable<? super T3> w3, Func4<? super T0, ? super T1, ? super T2, ? super T3, ? extends R> combineFunction) {
        return create(OperationCombineLatest.combineLatest(w0, w1, w2, w3, combineFunction));
    }
    
    /**
     * Filters an Observable by discarding any of its emissions that do not meet some test.
>>>>>>> 797bf4dd
     * <p>
     * <img width="640" src="https://raw.github.com/wiki/Netflix/RxJava/images/rx-operators/filter.png">
     * 
     * @param predicate
     *            a function that evaluates the items emitted by the source Observable, returning
     *            <code>true</code> if they pass the filter
     * @return an Observable that emits only those items in the original Observable that the filter
     *         evaluates as <code>true</code>
     */
    public Observable<T> filter(Func1<T, Boolean> predicate) {
        return filter(this, predicate);
    }

    /**
     * Registers an {@link Action0} to be called when this Observable invokes
     * {@link Observer#onCompleted onCompleted} or {@link Observer#onError onError}.
     * <p>
     * <img width="640" src="https://github.com/Netflix/RxJava/wiki/images/rx-operators/finallyDo.png">
     * 
     * @param action
     *            an {@link Action0} to be invoked when the source Observable finishes
     * @return an Observable that emits the same items as the source Observable, then invokes the
     *         {@link Action0}
     * @see <a href="http://msdn.microsoft.com/en-us/library/hh212133(v=vs.103).aspx">MSDN: Observable.Finally Method</a>
     */
    public Observable<T> finallyDo(Action0 action) {
        return create(OperationFinally.finallyDo(this, action));
    }

    /**
     * Filters an Observable by discarding any items it emits that do not meet some test.
     * <p>
     * <img width="640" src="https://raw.github.com/wiki/Netflix/RxJava/images/rx-operators/filter.png">
     * 
     * @param callback
     *            a function that evaluates an item emitted by the source Observable, returning
     *            <code>true</code> if it passes the filter
     * @return an Observable that emits only those items in the original Observable that the filter
     *         evaluates as "true"
     */
    public Observable<T> filter(final Object callback) {
        @SuppressWarnings("rawtypes")
        final FuncN _f = Functions.from(callback);
        return filter(this, new Func1<T, Boolean>() {

            @Override
            public Boolean call(T t1) {
                return (Boolean) _f.call(t1);
            }
        });
    }

    /**
     * Creates a new Observable by applying a function that you supply to each item emitted by
     * the source Observable, where that function returns an Observable, and then merging those
     * resulting Observables and emitting the results of this merger.
     * <p>
     * <img width="640" src="https://raw.github.com/wiki/Netflix/RxJava/images/rx-operators/flatMap.png">
     * <p>
     * Note: <code>mapMany</code> and <code>flatMap</code> are equivalent.
     * 
     * @param func
     *            a function that, when applied to an item emitted by the source Observable, returns
     *            an Observable
     * @return an Observable that emits the result of applying the transformation function to each
     *         item emitted by the source Observable and merging the results of the Observables
     *         obtained from this transformation.
     * @see #mapMany(Func1)
     */
    public <R> Observable<R> flatMap(Func1<T, Observable<R>> func) {
        return mapMany(func);
    }

    /**
     * Creates a new Observable by applying a function that you supply to each item emitted by
     * the source Observable, where that function returns an Observable, and then merging those
     * resulting Observables and emitting the results of this merger.
     * <p>
     * <img width="640" src="https://raw.github.com/wiki/Netflix/RxJava/images/rx-operators/flatMap.png">
     * <p>
     * Note: <code>mapMany</code> and <code>flatMap</code> are equivalent.
     * 
     * @param callback
     *            a function that, when applied to an item emitted by the source Observable, returns
     *            an Observable
     * @return an Observable that emits the result of applying the transformation function to each
     *         item emitted by the source Observable and merging the results of the Observables
     *         obtained from this transformation.
     * @see #mapMany(Object)
     */
    public <R> Observable<R> flatMap(final Object callback) {
        return mapMany(callback);
    }

    /**
     * Filters an Observable by discarding any items it emits that do not meet some test.
     * <p>
     * <img width="640" src="https://raw.github.com/wiki/Netflix/RxJava/images/rx-operators/where.png">
     * 
     * @param predicate
     *            a function that evaluates an item emitted by the source Observable, returning
     *            <code>true</code> if it passes the filter
     * @return an Observable that emits only those items in the original Observable that the filter
     *         evaluates as <code>true</code>
     */
    public Observable<T> where(Func1<T, Boolean> predicate) {
        return where(this, predicate);
    }

    /**
     * Applies a function of your choosing to each item emitted by an Observable, and returns this
     * transformation as a new Observable.
     * <p>
     * <img width="640" src="https://raw.github.com/wiki/Netflix/RxJava/images/rx-operators/map.png">
     * 
     * @param func
     *            a function to apply to each item emitted by the Observable
     * @return an Observable that emits the items from the source Observable, transformed by the
     *         given function
     */
    public <R> Observable<R> map(Func1<T, R> func) {
        return map(this, func);
    }

    /**
     * Applies a function of your choosing to each item emitted by an Observable, and returns this
     * transformation as a new Observable.
     * <p>
     * <img width="640" src="https://raw.github.com/wiki/Netflix/RxJava/images/rx-operators/map.png">
     * 
     * @param callback
     *            a function to apply to each item emitted by the Observable
     * @return an Observable that emits the items from the source Observable, transformed by the
     *         given function
     */
    public <R> Observable<R> map(final Object callback) {
        @SuppressWarnings("rawtypes")
        final FuncN _f = Functions.from(callback);
        return map(this, new Func1<T, R>() {

            @Override
            @SuppressWarnings("unchecked")
            public R call(T t1) {
                return (R) _f.call(t1);
            }
        });
    }

    /**
     * Creates a new Observable by applying a function that you supply to each item emitted by
     * the source Observable, where that function returns an Observable, and then merging those
     * resulting Observables and emitting the results of this merger.
     * <p>
     * <img width="640" src="https://raw.github.com/wiki/Netflix/RxJava/images/rx-operators/mapMany.png">
     * <p>
     * Note: <code>mapMany</code> and <code>flatMap</code> are equivalent.
     * 
     * @param func
     *            a function that, when applied to an item emitted by the source Observable, returns
     *            an Observable
     * @return an Observable that emits the result of applying the transformation function to each
     *         item emitted by the source Observable and merging the results of the Observables
     *         obtained from this transformation.
     * @see #flatMap(Func1)
     */
    public <R> Observable<R> mapMany(Func1<T, Observable<R>> func) {
        return mapMany(this, func);
    }

    /**
     * Creates a new Observable by applying a function that you supply to each item emitted by
     * the source Observable, where that function returns an Observable, and then merging those
     * resulting Observables and emitting the results of this merger.
     * <p>
     * <img width="640" src="https://raw.github.com/wiki/Netflix/RxJava/images/rx-operators/mapMany.png">
     * <p>
     * Note: <code>mapMany</code> and <code>flatMap</code> are equivalent.
     * 
     * @param callback
     *            a function that, when applied to an item emitted by the source Observable, returns
     *            an Observable
     * @return an Observable that emits the result of applying the transformation function to each
     *         item emitted by the source Observable and merging the results of the Observables
     *         obtained from this transformation.
     * @see #flatMap(Object)
     */
    public <R> Observable<R> mapMany(final Object callback) {
        @SuppressWarnings("rawtypes")
        final FuncN _f = Functions.from(callback);
        return mapMany(this, new Func1<T, Observable<R>>() {

            @Override
            @SuppressWarnings("unchecked")
            public Observable<R> call(T t1) {
                return (Observable<R>) _f.call(t1);
            }
        });
    }

    /**
     * Turns all of the notifications from a source Observable into {@link Observer#onNext onNext}
     * emissions, and marks them with their original notification types within {@link Notification}
     * objects.
     * <p>
     * <img width="640" src="https://raw.github.com/wiki/Netflix/RxJava/images/rx-operators/materialize.png">
     * 
     * @return an Observable whose items are the result of materializing the items and
     *         notifications of the source Observable
     * @see <a href="http://msdn.microsoft.com/en-us/library/hh229453(v=VS.103).aspx">MSDN: Observable.materialize</a>
     */
    public Observable<Notification<T>> materialize() {
        return materialize(this);
    }

    /**
     * Asynchronously subscribes and unsubscribes Observers on the specified {@link Scheduler}.
     * <p>
     * <img width="640" src="https://github.com/Netflix/RxJava/wiki/images/rx-operators/subscribeOn.png">
     * 
     * @param scheduler
     *            the {@link Scheduler} to perform subscription and unsubscription actions on
     * @return the source Observable modified so that its subscriptions and unsubscriptions happen
     *         on the specified {@link Scheduler}
     */
    public Observable<T> subscribeOn(Scheduler scheduler) {
        return subscribeOn(this, scheduler);
    }

    /**
     * Asynchronously notify {@link Observer}s on the specified {@link Scheduler}.
     * <p>
     * <img width="640" src="https://github.com/Netflix/RxJava/wiki/images/rx-operators/observeOn.png">
     * 
     * @param scheduler
     *            the {@link Scheduler} to notify {@link Observer}s on
     * @return the source Observable modified so that its {@link Observer}s are notified on the
     *         specified {@link Scheduler}
     */
    public Observable<T> observeOn(Scheduler scheduler) {
        return observeOn(this, scheduler);
    }

    /**
     * Returns an Observable that reverses the effect of {@link #materialize materialize} by
     * transforming the {@link Notification} objects emitted by the source Observable into the items
     * or notifications they represent.
     * <p>
     * <img width="640" src="https://github.com/Netflix/RxJava/wiki/images/rx-operators/dematerialize.png">
     * 
     * @return an Observable that emits the items and notifications embedded in the
     *         {@link Notification} objects emitted by the source Observable
     * @see <a href="http://msdn.microsoft.com/en-us/library/hh229047(v=vs.103).aspx">MSDN: Observable.dematerialize</a>
     * @throws Exception
     *             if the source Observable is not of type {@code Observable<Notification<T>>}.
     */
    @SuppressWarnings("unchecked")
    public <T2> Observable<T2> dematerialize() {
        return dematerialize((Observable<Notification<T2>>) this);
    }

    /**
     * Instruct an Observable to pass control to another Observable rather than invoking
     * {@link Observer#onError onError} if it encounters an error.
     * <p>
     * <img width="640" src="https://raw.github.com/wiki/Netflix/RxJava/images/rx-operators/onErrorResumeNext.png">
     * <p>
     * By default, when an Observable encounters an error that prevents it from emitting the
     * expected item to its {@link Observer}, the Observable invokes its Observer's
     * <code>onError</code> method, and then quits without invoking any more of its Observer's
     * methods. The <code>onErrorResumeNext</code> method changes this behavior. If you pass a
     * function that returns an Observable (<code>resumeFunction</code>) to
     * <code>onErrorResumeNext</code>, if the original Observable encounters an error, instead of
     * invoking its Observer's <code>onError</code> method, it will instead relinquish control to
     * the Observable returned from <code>resumeFunction</code>, which will invoke the Observer's
     * {@link Observer#onNext onNext} method if it is able to do so. In such a case, because no
     * Observable necessarily invokes <code>onError</code>, the Observer may never know that an
     * error happened.
     * <p>
     * You can use this to prevent errors from propagating or to supply fallback data should errors
     * be encountered.
     * 
     * @param resumeFunction
     *            a function that returns an Observable that will take over if the source Observable
     *            encounters an error
     * @return the original Observable, with appropriately modified behavior
     */
    public Observable<T> onErrorResumeNext(final Func1<Exception, Observable<T>> resumeFunction) {
        return onErrorResumeNext(this, resumeFunction);
    }

    /**
     * Instruct an Observable to emit an item (returned by a specified function) rather than 
     * invoking {@link Observer#onError onError} if it encounters an error.
     * <p>
     * <img width="640" src="https://raw.github.com/wiki/Netflix/RxJava/images/rx-operators/onErrorResumeNext.png">
     * <p>
     * By default, when an Observable encounters an error that prevents it from emitting the
     * expected item to its {@link Observer}, the Observable invokes its Observer's
     * <code>onError</code> method, and then quits without invoking any more of its Observer's
     * methods. The <code>onErrorReturn</code> method changes this behavior. If you pass a function
     * (<code>resumeFunction</code>) to an Observable's <code>onErrorReturn</code> method, if the
     * original Observable encounters an error, instead of invoking its Observer's
     * <code>onError</code> function, it will instead pass the return value of
     * <code>resumeFunction</code> to the Observer's {@link Observer#onNext onNext} method.
     * <p>
     * You can use this to prevent errors from propagating or to supply fallback data should errors
     * be encountered.
     * 
     * @param resumeFunction
     *            a function that returns an item that the Observable will emit if the source
     *            Observable encounters an error
     * @return the original Observable with appropriately modified behavior
     */
    public Observable<T> onErrorResumeNext(final Object resumeFunction) {
        @SuppressWarnings("rawtypes")
        final FuncN _f = Functions.from(resumeFunction);
        return onErrorResumeNext(this, new Func1<Exception, Observable<T>>() {

            @Override
            @SuppressWarnings("unchecked")
            public Observable<T> call(Exception e) {
                return (Observable<T>) _f.call(e);
            }
        });
    }

    /**
     * Instruct an Observable to pass control to another Observable rather than invoking
     * {@link Observer#onError onError} if it encounters an error.
     * <p>
     * <img width="640" src="https://raw.github.com/wiki/Netflix/RxJava/images/rx-operators/onErrorResumeNext.png">
     * <p>
     * By default, when an Observable encounters an error that prevents it from emitting the
     * expected item to its {@link Observer}, the Observable invokes its Observer's
     * <code>onError</code> method, and then quits without invoking any more of its Observer's
     * methods. The <code>onErrorResumeNext</code> method changes this behavior. If you pass
     * another Observable (<code>resumeSequence</code>) to an Observable's
     * <code>onErrorResumeNext</code> method, if the original Observable encounters an error,
     * instead of invoking its Observer's <code>onError</code> method, it will instead relinquish
     * control to <code>resumeSequence</code> which will invoke the Observer's
     * {@link Observer#onNext onNext} method if it is able to do so. In such a case, because no
     * Observable necessarily invokes <code>onError</code>, the Observer may never know that an
     * error happened.
     * <p>
     * You can use this to prevent errors from propagating or to supply fallback data should errors
     * be encountered.
     * 
     * @param resumeSequence
     *            a function that returns an Observable that will take over if the source Observable
     *            encounters an error
     * @return the original Observable, with appropriately modified behavior
     */
    public Observable<T> onErrorResumeNext(final Observable<T> resumeSequence) {
        return onErrorResumeNext(this, resumeSequence);
    }

    /**
     * Instruct an Observable to emit an item (returned by a specified function) rather than
     * invoking {@link Observer#onError onError} if it encounters an error.
     * <p>
     * <img width="640" src="https://github.com/Netflix/RxJava/wiki/images/rx-operators/onErrorReturn.png">
     * <p>
     * By default, when an Observable encounters an error that prevents it from emitting the
     * expected item to its {@link Observer}, the Observable invokes its Observer's
     * <code>onError</code> method, and then quits without invoking any more of its Observer's
     * methods. The <code>onErrorReturn</code> method changes this behavior. If you pass a function
     * (<code>resumeFunction</code>) to an Observable's <code>onErrorReturn</code> method, if the
     * original Observable encounters an error, instead of invoking its Observer's
     * <code>onError</code> method, it will instead pass the return value of
     * <code>resumeFunction</code> to the Observer's {@link Observer#onNext onNext} method.
     * <p>
     * You can use this to prevent errors from propagating or to supply fallback data should errors
     * be encountered.
     * 
     * @param resumeFunction
     *            a function that returns an item that the new Observable will emit if the source
     *            Observable encounters an error
     * @return the original Observable with appropriately modified behavior
     */
    public Observable<T> onErrorReturn(Func1<Exception, T> resumeFunction) {
        return onErrorReturn(this, resumeFunction);
    }

    /**
     * Instruct an Observable to emit a particular item rather than invoking
     * {@link Observer#onError onError} if it encounters an error.
     * <p>
     * <img width="640" src="https://github.com/Netflix/RxJava/wiki/images/rx-operators/onErrorReturn.png">
     * <p>
     * By default, when an Observable encounters an error that prevents it from emitting the
     * expected item to its {@link Observer}, the Observable invokes its Observer's
     * <code>onError</code> method, and then quits without invoking any more of its Observer's
     * methods. The <code>onErrorReturn</code> method changes this behavior. If you pass a function
     * (<code>resumeFunction</code>) to an Observable's <code>onErrorReturn</code> method, if the
     * original Observable encounters an error, instead of invoking its Observer's
     * <code>onError</code> function, it will instead pass the return value of
     * <code>resumeFunction</code> to the Observer's {@link Observer#onNext onNext} method.
     * <p>
     * You can use this to prevent errors from propagating or to supply fallback data should errors
     * be encountered.
     * 
     * @param resumeFunction
     *            a function that returns an item that the new Observable will emit if the source
     *            Observable encounters an error
     * @return the original Observable with appropriately modified behavior
     */
    public Observable<T> onErrorReturn(final Object resumeFunction) {
        @SuppressWarnings("rawtypes")
        final FuncN _f = Functions.from(resumeFunction);
        return onErrorReturn(this, new Func1<Exception, T>() {

            @Override
            @SuppressWarnings("unchecked")
            public T call(Exception e) {
                return (T) _f.call(e);
            }
        });
    }

    /**
     * Returns an Observable that applies a function of your choosing to the first item emitted by a
     * source Observable, then feeds the result of that function along with the second item emitted
     * by the source Observable into the same function, and so on until all items have been emitted
     * by the source Observable, and emits the final result from the final call to your function as
     * its sole item.
     * <p>
     * <img width="640" src="https://raw.github.com/wiki/Netflix/RxJava/images/rx-operators/reduce.png">
     * <p>
     * This technique, which is called "reduce" or "aggregate" here, is sometimes called "fold,"
     * "accumulate," "compress," or "inject" in other programming contexts. Groovy, for instance,
     * has an <code>inject</code> method that does a similar operation on lists.
     * 
     * @param accumulator
     *            An accumulator function to be invoked on each item emitted by the source
     *            Observable, whose result will be used in the next accumulator call
     * @return an Observable that emits a single item that is the result of accumulating the
     *         output from the source Observable
     * @see <a href="http://msdn.microsoft.com/en-us/library/hh229154(v%3Dvs.103).aspx">MSDN: Observable.Aggregate</a>
     * @see <a href="http://en.wikipedia.org/wiki/Fold_(higher-order_function)">Wikipedia: Fold (higher-order function)</a>
     */
    public Observable<T> reduce(Func2<T, T, T> accumulator) {
        return reduce(this, accumulator);
    }

    /**
     * Returns a {@link ConnectableObservable} that shares a single subscription to the underlying
     * Observable that will replay all of its items and notifications to any future
     * {@link Observer}.
     * <p>
     * <img width="640" src="https://raw.github.com/wiki/Netflix/RxJava/images/rx-operators/replay.png">
     * 
     * @return a {@link ConnectableObservable} that upon connection causes the source Observable to
     *         emit items to its {@link Observer}s
     */
    public ConnectableObservable<T> replay() {
        return replay(this);
    }

    /**
     * This method has similar behavior to {@link #replay} except that this auto-subscribes to
     * the source Observable rather than returning a {@link ConnectableObservable}.
     * <p>
     * <img width="640" src="https://github.com/Netflix/RxJava/wiki/images/rx-operators/cache.png">
     * <p>
     * This is useful when you want an Observable to cache responses and you can't control the
     * subscribe/unsubscribe behavior of all the {@link Observer}s.
     * <p>
     * NOTE: You sacrifice the ability to unsubscribe from the origin when you use the
     * <code>cache()</code> operator so be careful not to use this operator on Observables that
     * emit an infinite or very large number of items that will use up memory.
     * 
     * @return an Observable that when first subscribed to, caches all of its notifications for
     *         the benefit of subsequent subscribers.
     */
    public Observable<T> cache() {
        return cache(this);
    }

    /**
     * Returns a {@link ConnectableObservable}, which waits until its
     * {@link ConnectableObservable#connect connect} method is called before it begins emitting
     * items to those {@link Observer}s that have subscribed to it.
     * <p>
     * <img width="640" src="https://github.com/Netflix/RxJava/wiki/images/rx-operators/publishConnect.png">
     * 
     * @return a {@link ConnectableObservable} that upon connection causes the source Observable to
     *         emit items to its {@link Observer}s 
     */
    public ConnectableObservable<T> publish() {
        return publish(this);
    }

    /**
     * A version of <code>reduce()</code> for use by dynamic languages.
     * <p>
     * <img width="640" src="https://raw.github.com/wiki/Netflix/RxJava/images/rx-operators/reduce.png">
     * 
     * @see #reduce(Func2)
     */
    public Observable<T> reduce(Object accumulator) {
        return reduce(this, accumulator);
    }

    /**
     * Synonymous with <code>reduce()</code>.
     * <p>
     * <img width="640" src="https://raw.github.com/wiki/Netflix/RxJava/images/rx-operators/aggregate.png">
     *
     * @see #reduce(Func2)
     */
    public Observable<T> aggregate(Func2<T, T, T> accumulator) {
        return aggregate(this, accumulator);
    }

    /**
     * A version of <code>aggregate()</code> for use by dynamic languages.
     * <p>
     * <img width="640" src="https://raw.github.com/wiki/Netflix/RxJava/images/rx-operators/aggregate.png">
     * 
     * @see #reduce(Func2)
     */
    public Observable<T> aggregate(Object accumulator) {
        return aggregate(this, accumulator);
    }

    /**
     * Returns an Observable that applies a function of your choosing to the first item emitted by a
     * source Observable, then feeds the result of that function along with the second item emitted
     * by an Observable into the same function, and so on until all items have been emitted by the
     * source Observable, emitting the final result from the final call to your function as its sole
     * item.
     * <p>
     * <img width="640" src="https://raw.github.com/wiki/Netflix/RxJava/images/rx-operators/reduceSeed.png">
     * <p>
     * This technique, which is called "reduce" or "aggregate" here, is sometimes called "fold,"
     * "accumulate," "compress," or "inject" in other programming contexts. Groovy, for instance,
     * has an <code>inject</code> method that does a similar operation on lists.
     * 
     * @param initialValue
     *            the initial (seed) accumulator value
     * @param accumulator
     *            an accumulator function to be invoked on each item emitted by the source
     *            Observable, the result of which will be used in the next accumulator call
     * @return an Observable that emits a single item that is the result of accumulating the output
     *         from the items emitted by the source Observable
     * @see <a href="http://msdn.microsoft.com/en-us/library/hh229154(v%3Dvs.103).aspx">MSDN: Observable.Aggregate</a>
     * @see <a href="http://en.wikipedia.org/wiki/Fold_(higher-order_function)">Wikipedia: Fold (higher-order function)</a>
     */
    public <R> Observable<R> reduce(R initialValue, Func2<R, T, R> accumulator) {
        return reduce(this, initialValue, accumulator);
    }

    /**
     * A version of <code>reduce()</code> for use by dynamic languages.
     * <p>
     * <img width="640" src="https://raw.github.com/wiki/Netflix/RxJava/images/rx-operators/reduceSeed.png">
     * 
     * @see #reduce(Object, Func2)
     */
    public <R> Observable<R> reduce(R initialValue, Object accumulator) {
        return reduce(this, initialValue, accumulator);
    }

    /**
     * Synonymous with <code>reduce()</code>.
     * <p>
     * <img width="640" src="https://raw.github.com/wiki/Netflix/RxJava/images/rx-operators/aggregateSeed.png">
     *
     * @see #reduce(Object, Func2)
     */
    public <R> Observable<R> aggregate(R initialValue, Func2<R, T, R> accumulator) {
        return aggregate(this, initialValue, accumulator);
    }

    /**
     * A version of <code>aggregate()</code> for use by dynamic languages.
     * <p>
     * <img width="640" src="https://raw.github.com/wiki/Netflix/RxJava/images/rx-operators/aggregateSeed.png">
     * 
     * @see #reduce(Object, Func2)
     */
    public <R> Observable<R> aggregate(R initialValue, Object accumulator) {
        return aggregate(this, initialValue, accumulator);
    }

    /**
     * Returns an Observable that applies a function of your choosing to the first item emitted by a
     * source Observable, then feeds the result of that function along with the second item emitted
     * by an Observable into the same function, and so on until all items have been emitted by the
     * source Observable, emitting the result of each of these iterations.
     * <p>
     * <img width="640" src="https://raw.github.com/wiki/Netflix/RxJava/images/rx-operators/scan.png">
     * <p>
     * This sort of function is sometimes called an accumulator.
     * <p>
     * Note that when you pass a seed to <code>scan()</code> the resulting Observable will emit
     * that seed as its first emitted item.
     * 
     * @param accumulator
     *            an accumulator function to be invoked on each item emitted by the source
     *            Observable, whose result will be emitted to {@link Observer}s via
     *            {@link Observer#onNext onNext} and used in the next accumulator call.
     * @return an Observable that emits the results of each call to the accumulator function
     * @see <a href="http://msdn.microsoft.com/en-us/library/hh211665(v%3Dvs.103).aspx">MSDN: Observable.Scan</a>
     */
    public Observable<T> scan(Func2<T, T, T> accumulator) {
        return scan(this, accumulator);
    }

    /**
     * Returns an Observable that emits the results of sampling the items emitted by the source
     * Observable at a specified time interval.
     * <p>
     * <img width="640" src="https://github.com/Netflix/RxJava/wiki/images/rx-operators/sample.png">
     * 
     * @param period
     *            the sampling rate
     * @param unit
     *            the {@link TimeUnit} in which <code>period</code> is defined
     * @return an Observable that emits the results of sampling the items emitted by the source
     *         Observable at the specified time interval
     */
    public Observable<T> sample(long period, TimeUnit unit) {
        return create(OperationSample.sample(this, period, unit));
    }

    /**
     * Returns an Observable that emits the results of sampling the items emitted by the source
     * Observable at a specified time interval.
     * <p>
     * <img width="640" src="https://github.com/Netflix/RxJava/wiki/images/rx-operators/sample.png">
     * 
     * @param period
     *            the sampling rate
     * @param unit
     *            the {@link TimeUnit} in which <code>period</code> is defined
     * @param scheduler
     *            the {@link Scheduler} to use when sampling
     * @return an Observable that emits the results of sampling the items emitted by the source
     *         Observable at the specified time interval
     */
    public Observable<T> sample(long period, TimeUnit unit, Scheduler scheduler) {
        return create(OperationSample.sample(this, period, unit, scheduler));
    }

    /**
     * A version of <code>scan()</code> for use by dynamic languages.
     * <p>
     * <img width="640" src="https://raw.github.com/wiki/Netflix/RxJava/images/rx-operators/scan.png">
     * 
     * @see #scan(Func2)
     */
    public Observable<T> scan(final Object accumulator) {
        return scan(this, accumulator);
    }

    /**
     * Returns an Observable that applies a function of your choosing to the first item emitted by a
     * source Observable, then feeds the result of that function along with the second item emitted
     * by an Observable into the same function, and so on until all items have been emitted by the
     * source Observable, emitting the result of each of these iterations.
     * <p>
     * <img width="640" src="https://raw.github.com/wiki/Netflix/RxJava/images/rx-operators/scanSeed.png">
     * <p>
     * This sort of function is sometimes called an accumulator.
     * <p>
     * Note that when you pass a seed to <code>scan()</code> the resulting Observable will emit
     * that seed as its first emitted item.
     * 
     * @param initialValue
     *            the initial (seed) accumulator value
     * @param accumulator
     *            an accumulator function to be invoked on each item emitted by the source
     *            Observable, whose result will be emitted to {@link Observer}s via
     *            {@link Observer#onNext onNext} and used in the next accumulator call.
     * @return an Observable that emits the results of each call to the accumulator function
     * @see <a href="http://msdn.microsoft.com/en-us/library/hh211665(v%3Dvs.103).aspx">MSDN:
     *      Observable.Scan</a>
     */
    public <R> Observable<R> scan(R initialValue, Func2<R, T, R> accumulator) {
        return scan(this, initialValue, accumulator);
    }

    /**
     * A version of <code>scan()</code> for use by dynamic languages.
     * <p>
     * <img width="640" src="https://raw.github.com/wiki/Netflix/RxJava/images/rx-operators/scanSeed.png">
     * 
     * @see #scan(Object, Func2)
     */
    public <R> Observable<R> scan(final R initialValue, final Object accumulator) {
        return scan(this, initialValue, accumulator);
    }

    /**
     * Returns an Observable that emits a Boolean that indicates whether all of the items emitted by
     * the source Observable satisfy a condition.
     * <p>
     * <img width="640" src="https://github.com/Netflix/RxJava/wiki/images/rx-operators/all.png">
     * 
     * @param predicate
     *            a function that evaluates an item and returns a Boolean
     * @return an Observable that emits <code>true</code> if all items emitted by the source
     *         Observable satisfy the predicate; otherwise, <code>false</code>
     */
    public Observable<Boolean> all(Func1<T, Boolean> predicate) {
        return all(this, predicate);
    }

    /**
     * Returns an Observable that emits a Boolean that indicates whether all of the items emitted by
     * the source Observable satisfy a condition.
     * <p>
     * <img width="640" src="https://github.com/Netflix/RxJava/wiki/images/rx-operators/all.png">
     * 
     * @param predicate
     *            a function that evaluates an item and returns a Boolean
     * @return an Observable that emits <code>true</code> if all items emitted by the source
     *         Observable satisfy the predicate; otherwise, <code>false</code>
     */
    public Observable<Boolean> all(Object predicate) {
        return all(this, predicate);
    }

    /**
     * Returns an Observable that skips the first <code>num</code> items emitted by the source
     * Observable and emits the remainder.
     * <p>
     * <img width="640" src="https://raw.github.com/wiki/Netflix/RxJava/images/rx-operators/skip.png">
     * <p>
     * You can ignore the first <code>num</code> items emitted by an Observable and attend only to
     * those items that come after, by modifying the Observable with the <code>skip</code> method.
     * 
     * @param num
     *            the number of items to skip
     * @return an Observable that is identical to the source Observable except that it does not
     *         emit the first <code>num</code> items that the source emits
     */
    public Observable<T> skip(int num) {
        return skip(this, num);
    }

    /**
     * Returns an Observable that emits only the first <code>num</code> items emitted by the source
     * Observable.
     * <p>
     * <img width="640" src="https://raw.github.com/wiki/Netflix/RxJava/images/rx-operators/take.png">
     * <p>
     * This method returns an Observable that will invoke a subscribing {@link Observer}'s
     * {@link Observer#onNext onNext} function a maximum of <code>num</code> times before invoking
     * {@link Observer#onCompleted onCompleted}.
     * 
     * @param num
     *            the number of items to take
     * @return an Observable that emits only the first <code>num</code> items from the source
     *         Observable, or all of the items from the source Observable if that Observable emits
     *         fewer than <code>num</code> items
     */
    public Observable<T> take(final int num) {
        return take(this, num);
    }

    /**
     * Returns an Observable that emits items emitted by the source Observable so long as a
     * specified condition is true.
     * <p>
     * <img width="640" src="https://github.com/Netflix/RxJava/wiki/images/rx-operators/takeWhile.png">
     * 
     * @param predicate
     *            a function that evaluates an item emitted by the source Observable and returns a
     *            Boolean
     * @return an Observable that emits the items from the source Observable so long as each item
     *         satisfies the condition defined by <code>predicate</code>
     */
    public Observable<T> takeWhile(final Func1<T, Boolean> predicate) {
        return takeWhile(this, predicate);
    }

    /**
     * Returns an Observable that emits items emitted by the source Observable so long as a
     * specified condition is true.
     * <p>
     * <img width="640" src="https://github.com/Netflix/RxJava/wiki/images/rx-operators/takeWhile.png">
     * 
     * @param predicate
     *            a function that evaluates an item emitted by the source Observable and returns a
     *            Boolean
     * @return an Observable that emits the items from the source Observable so long as each item
     *         satisfies the condition defined by <code>predicate</code>
     */
    public Observable<T> takeWhile(final Object predicate) {
        return takeWhile(this, predicate);
    }

    /**
     * Returns an Observable that emits the items emitted by a source Observable so long as a given
     * predicate remains true, where the predicate can operate on both the item and its index
     * relative to the complete sequence.
     * <p>
     * <img width="640" src="https://github.com/Netflix/RxJava/wiki/images/rx-operators/takeWhileWithIndex.png">
     * 
     * @param predicate
     *            a function to test each item emitted by the source Observable for a condition;
     *            the second parameter of the function represents the index of the source item
     * @return an Observable that emits items from the source Observable so long as the predicate
     *         continues to return <code>true</code> for each item, then completes
     */
    public Observable<T> takeWhileWithIndex(final Func2<T, Integer, Boolean> predicate) {
        return takeWhileWithIndex(this, predicate);
    }

    /**
     * Returns an Observable that emits the items emitted by a source Observable so long as a given
     * predicate remains true, where the predicate can operate on both the item and its index
     * relative to the complete sequence.
     * <p>
     * <img width="640" src="https://github.com/Netflix/RxJava/wiki/images/rx-operators/takeWhileWithIndex.png">
     * 
     * @param predicate
     *            a function that evaluates an item emitted by the source Observable and returns a
     *            Boolean; the second parameter of the function represents the index of the source
     *            item
     * @return an Observable that emits items from the source Observable so long as the predicate
     *         continues to return <code>true</code> for each item, then completes
     */
    public Observable<T> takeWhileWithIndex(final Object predicate) {
        return takeWhileWithIndex(this, predicate);
    }

    /**
     * Returns an Observable that emits only the last <code>count</code> items emitted by the source
     * Observable.
     * <p>
     * <img width="640" src="https://github.com/Netflix/RxJava/wiki/images/rx-operators/last.png">
     * 
     * @param count
     *            the number of items to emit from the end of the sequence emitted by the source
     *            Observable
     * @return an Observable that emits only the last <code>count</code> items emitted by the source
     *         Observable
     */
    public Observable<T> takeLast(final int count) {
        return takeLast(this, count);
    }

    /**
     * Returns an Observable that emits the items from the source Observable only until the
     * <code>other</code> Observable emits an item.
     * <p>
     * <img width="640" src="https://github.com/Netflix/RxJava/wiki/images/rx-operators/takeUntil.png">
     * 
     * @param other
     *            the Observable whose first emitted item will cause <code>takeUntil</code> to stop
     *            emitting items from the source Observable
     * @param <E>
     *            the type of items emitted by <code>other</code>
     * @return an Observable that emits the items of the source Observable until such time as
     *         <code>other</code> emits its first item
     */
    public <E> Observable<T> takeUntil(Observable<E> other) {
        return takeUntil(this, other);
    }

    /**
     * Returns an Observable that emits a single item, a list composed of all the items emitted by
     * the source Observable.
     * <p>
     * <img width="640" src="https://raw.github.com/wiki/Netflix/RxJava/images/rx-operators/toList.png">
     * <p>
     * Normally, an Observable that returns multiple items will do so by invoking its
     * {@link Observer}'s {@link Observer#onNext onNext} method for each such item. You can change
     * this behavior, instructing the Observable to compose a list of all of these items and then to
     * invoke the Observer's <code>onNext</code> function once, passing it the entire list, by
     * calling the Observable's <code>toList</code> method prior to calling its {@link #subscribe}
     * method.
     * <p>
     * Be careful not to use this operator on Observables that emit infinite or very large numbers
     * of items, as you do not have the option to unsubscribe.
     * 
     * @return an Observable that emits a single item: a List containing all of the items emitted by
     *         the source Observable.
     */
    public Observable<List<T>> toList() {
        return toList(this);
    }

    /**
     * Return an Observable that emits the items emitted by the source Observable, in a sorted
     * order (each item emitted by the Observable must implement {@link Comparable} with respect to
     * all other items in the sequence).
     * <p>
     * <img width="640" src="https://raw.github.com/wiki/Netflix/RxJava/images/rx-operators/toSortedList.png">
     * 
     * @throws ClassCastException
     *             if any item emitted by the Observable does not implement {@link Comparable} with
     *             respect to all other items emitted by the Observable
     * @return an Observable that emits the items from the source Observable in sorted order
     */
    public Observable<List<T>> toSortedList() {
        return toSortedList(this);
    }

    /**
     * Return an Observable that emits the items emitted by the source Observable, in a sorted
     * order based on a specified comparison function
     * <p>
     * <img width="640" src="https://raw.github.com/wiki/Netflix/RxJava/images/rx-operators/toSortedList.f.png">
     * 
     * @param sortFunction
     *            a function that compares two items emitted by the source Observable and returns
     *            an Integer that indicates their sort order
     * @return an Observable that emits the items from the source Observable in sorted order
     */
    public Observable<List<T>> toSortedList(Func2<T, T, Integer> sortFunction) {
        return toSortedList(this, sortFunction);
    }

    /**
     * Return an Observable that emits the items emitted by the source Observable, in a sorted
     * order based on a specified comparison function
     * <p>
     * <img width="640" src="https://raw.github.com/wiki/Netflix/RxJava/images/rx-operators/toSortedList.f.png">
     * 
     * @param sortFunction
     *            a function that compares two items emitted by the source Observable and returns
     *            an Integer that indicates their sort order
     * @return an Observable that emits the items from the source Observable in sorted order
     */
    public Observable<List<T>> toSortedList(final Object sortFunction) {
        return toSortedList(this, sortFunction);
    }

    /**
     * Emit a specified set of items before beginning to emit items from the source Observable.
     * <p>
     * <img width="640" src="https://raw.github.com/wiki/Netflix/RxJava/images/rx-operators/startWith.png">
     * 
     * @param values
     *            the items you want the modified Observable to emit first
     * @return an Observable that exhibits the modified behavior
     */
    @SuppressWarnings("unchecked")
    public Observable<T> startWith(T... values) {
        return concat(Observable.<T> from(values), this);
    }

    /**
     * Groups the items emitted by an Observable according to a specified criterion, and emits these
     * grouped items as {@link GroupedObservable}s, one GroupedObservable per group.
     * <p>
     * <img width="640" src="https://github.com/Netflix/RxJava/wiki/images/rx-operators/groupBy.png">
     * 
     * @param keySelector
     *            a function that extracts the key from an item
     * @param elementSelector
     *            a function to map a source item to an item in a {@link GroupedObservable}
     * @param <K>
     *            the key type
     * @param <R>
     *            the type of items emitted by the resulting {@link GroupedObservable}s
     * @return an Observable that emits {@link GroupedObservable}s, each of which corresponds to a
     *         unique key value and emits items representing items from the source Observable that
     *         share that key value
     */
    public <K, R> Observable<GroupedObservable<K, R>> groupBy(final Func1<T, K> keySelector, final Func1<T, R> elementSelector) {
        return groupBy(this, keySelector, elementSelector);
    }
    
    /**
     * Groups the items emitted by an Observable according to a specified criterion, and emits these
     * grouped items as {@link GroupedObservable}s, one GroupedObservable per group.
     * <p>
     * <img width="640" src="https://github.com/Netflix/RxJava/wiki/images/rx-operators/groupBy.png">
     * 
     * @param keySelector
     *            a function that extracts the key from an item
     * @param elementSelector
     *            a function to map a source item to an item in a {@link GroupedObservable}
     * @param <K>
     *            the key type
     * @param <R>
     *            the type of items emitted by the resulting {@link GroupedObservable}s
     * @return an Observable that emits {@link GroupedObservable}s, each of which corresponds to a
     *         unique key value and emits items representing items from the source Observable that
     *         share that key value
     */
    public <K, R> Observable<GroupedObservable<K, R>> groupBy(final Object keySelector, final Object elementSelector) {
        return groupBy(this, keySelector, elementSelector);
    }

    /**
     * Groups the items emitted by an Observable according to a specified criterion, and emits these
     * grouped items as {@link GroupedObservable}s, one GroupedObservable per group.
     * <p>
     * <img width="640" src="https://github.com/Netflix/RxJava/wiki/images/rx-operators/groupBy.png">
     * 
     * @param keySelector
     *            a function that extracts the key for each item
     * @param <K>
     *            the key type
     * @return an Observable that emits {@link GroupedObservable}s, each of which corresponds to a
     *         unique key value and emits items representing items from the source Observable that
     *         share that key value
     */
    public <K> Observable<GroupedObservable<K, T>> groupBy(final Func1<T, K> keySelector) {
        return groupBy(this, keySelector);
    }
    
    /**
     * Groups the items emitted by an Observable according to a specified criterion, and emits these
     * grouped items as {@link GroupedObservable}s, one GroupedObservable per group.
     * <p>
     * <img width="640" src="https://github.com/Netflix/RxJava/wiki/images/rx-operators/groupBy.png">
     * 
     * @param keySelector
     *            a function that extracts the key for each item
     * @param <K>
     *            the key type
     * @return an Observable that emits {@link GroupedObservable}s, each of which corresponds to a
     *         unique key value and emits items representing items from the source Observable that
     *         share that key value
     */
    public <K> Observable<GroupedObservable<K, T>> groupBy(final Object keySelector) {
        return groupBy(this, keySelector);
    }

    /**
     * Converts an Observable into a {@link BlockingObservable} (an Observable with blocking
     * operators).
     *
     * @see <a href="https://github.com/Netflix/RxJava/wiki/Blocking-Observable-Operators">Blocking
     *      Observable Operators</a>
     */
    public BlockingObservable<T> toBlockingObservable() {
        return BlockingObservable.from(this);
    }

    /**
     * Whether a given {@link Function} is an internal implementation inside rx.* packages or not.
     * <p>
     * For why this is being used see https://github.com/Netflix/RxJava/issues/216 for discussion on "Guideline 6.4: Protect calls to user code from within an operator"
     * 
     * NOTE: If strong reasons for not depending on package names comes up then the implementation of this method can change to looking for a marker interface.
     * 
     * @param f
     * @return {@code true} if the given function is an internal implementation, and {@code false} otherwise.
     */
    private boolean isInternalImplementation(Object o) {
        if (o == null) {
            return true;
        }
        // prevent double-wrapping (yeah it happens)
        if (o instanceof AtomicObserver)
            return true;
        // we treat the following package as "internal" and don't wrap it
        Package p = o.getClass().getPackage(); // it can be null
        return p != null && p.getName().startsWith("rx.operators");
    }

    public static class UnitTest {

        @Mock
        Observer<Integer> w;

        @Before
        public void before() {
            MockitoAnnotations.initMocks(this);
        }

        @Test
        public void testCreate() {

            Observable<String> observable = create(new Func1<Observer<String>, Subscription>() {

                @Override
                public Subscription call(Observer<String> Observer) {
                    Observer.onNext("one");
                    Observer.onNext("two");
                    Observer.onNext("three");
                    Observer.onCompleted();
                    return Subscriptions.empty();
                }

            });

            @SuppressWarnings("unchecked")
            Observer<String> aObserver = mock(Observer.class);
            observable.subscribe(aObserver);
            verify(aObserver, times(1)).onNext("one");
            verify(aObserver, times(1)).onNext("two");
            verify(aObserver, times(1)).onNext("three");
            verify(aObserver, Mockito.never()).onError(any(Exception.class));
            verify(aObserver, times(1)).onCompleted();
        }

        @Test
        public void testReduce() {
            Observable<Integer> Observable = toObservable(1, 2, 3, 4);
            reduce(Observable, new Func2<Integer, Integer, Integer>() {

                @Override
                public Integer call(Integer t1, Integer t2) {
                    return t1 + t2;
                }

            }).subscribe(w);
            // we should be called only once
            verify(w, times(1)).onNext(anyInt());
            verify(w).onNext(10);
        }

        @Test
        public void testReduceWithInitialValue() {
            Observable<Integer> Observable = toObservable(1, 2, 3, 4);
            reduce(Observable, 50, new Func2<Integer, Integer, Integer>() {

                @Override
                public Integer call(Integer t1, Integer t2) {
                    return t1 + t2;
                }

            }).subscribe(w);
            // we should be called only once
            verify(w, times(1)).onNext(anyInt());
            verify(w).onNext(60);
        }

        @Test
        public void testSequenceEqual() {
            Observable<Integer> first = toObservable(1, 2, 3);
            Observable<Integer> second = toObservable(1, 2, 4);
            @SuppressWarnings("unchecked")
            Observer<Boolean> result = mock(Observer.class);
            sequenceEqual(first, second).subscribe(result);
            verify(result, times(2)).onNext(true);
            verify(result, times(1)).onNext(false);
        }

        @Test
        public void testOnSubscribeFails() {
            @SuppressWarnings("unchecked")
            Observer<String> observer = mock(Observer.class);
            final RuntimeException re = new RuntimeException("bad impl");
            Observable<String> o = Observable.create(new Func1<Observer<String>, Subscription>() {

                @Override
                public Subscription call(Observer<String> t1) {
                    throw re;
                }

            });
            o.subscribe(observer);
            verify(observer, times(0)).onNext(anyString());
            verify(observer, times(0)).onCompleted();
            verify(observer, times(1)).onError(re);
        }

        @Test
        public void testMaterializeDematerializeChaining() {
            Observable<Integer> obs = Observable.just(1);
            Observable<Integer> chained = obs.materialize().dematerialize();

            @SuppressWarnings("unchecked")
            Observer<Integer> observer = mock(Observer.class);
            chained.subscribe(observer);

            verify(observer, times(1)).onNext(1);
            verify(observer, times(1)).onCompleted();
            verify(observer, times(0)).onError(any(Exception.class));
        }

        /**
         * The error from the user provided Observer is not handled by the subscribe method try/catch.
         * 
         * It is handled by the AtomicObserver that wraps the provided Observer.
         * 
         * Result: Passes (if AtomicObserver functionality exists)
         */
        @Test
        public void testCustomObservableWithErrorInObserverAsynchronous() throws InterruptedException {
            final CountDownLatch latch = new CountDownLatch(1);
            final AtomicInteger count = new AtomicInteger();
            final AtomicReference<Exception> error = new AtomicReference<Exception>();
            Observable.create(new Func1<Observer<String>, Subscription>() {

                @Override
                public Subscription call(final Observer<String> observer) {
                    final BooleanSubscription s = new BooleanSubscription();
                    new Thread(new Runnable() {

                        @Override
                        public void run() {
                            try {
                                if (!s.isUnsubscribed()) {
                                    observer.onNext("1");
                                    observer.onNext("2");
                                    observer.onNext("three");
                                    observer.onNext("4");
                                    observer.onCompleted();
                                }
                            } finally {
                                latch.countDown();
                            }
                        }
                    }).start();
                    return s;
                }
            }).subscribe(new Observer<String>() {
                @Override
                public void onCompleted() {
                    System.out.println("completed");
                }

                @Override
                public void onError(Exception e) {
                    error.set(e);
                    System.out.println("error");
                    e.printStackTrace();
                }

                @Override
                public void onNext(String v) {
                    int num = Integer.parseInt(v);
                    System.out.println(num);
                    // doSomething(num);
                    count.incrementAndGet();
                }

            });

            // wait for async sequence to complete
            latch.await();

            assertEquals(2, count.get());
            assertNotNull(error.get());
            if (!(error.get() instanceof NumberFormatException)) {
                fail("It should be a NumberFormatException");
            }
        }

        /**
         * The error from the user provided Observer is handled by the subscribe try/catch because this is synchronous
         * 
         * Result: Passes
         */
        @Test
        public void testCustomObservableWithErrorInObserverSynchronous() {
            final AtomicInteger count = new AtomicInteger();
            final AtomicReference<Exception> error = new AtomicReference<Exception>();
            Observable.create(new Func1<Observer<String>, Subscription>() {

                @Override
                public Subscription call(Observer<String> observer) {
                    observer.onNext("1");
                    observer.onNext("2");
                    observer.onNext("three");
                    observer.onNext("4");
                    observer.onCompleted();
                    return Subscriptions.empty();
                }
            }).subscribe(new Observer<String>() {

                @Override
                public void onCompleted() {
                    System.out.println("completed");
                }

                @Override
                public void onError(Exception e) {
                    error.set(e);
                    System.out.println("error");
                    e.printStackTrace();
                }

                @Override
                public void onNext(String v) {
                    int num = Integer.parseInt(v);
                    System.out.println(num);
                    // doSomething(num);
                    count.incrementAndGet();
                }

            });
            assertEquals(2, count.get());
            assertNotNull(error.get());
            if (!(error.get() instanceof NumberFormatException)) {
                fail("It should be a NumberFormatException");
            }
        }

        /**
         * The error from the user provided Observable is handled by the subscribe try/catch because this is synchronous
         * 
         * 
         * Result: Passes
         */
        @Test
        public void testCustomObservableWithErrorInObservableSynchronous() {
            final AtomicInteger count = new AtomicInteger();
            final AtomicReference<Exception> error = new AtomicReference<Exception>();
            Observable.create(new Func1<Observer<String>, Subscription>() {

                @Override
                public Subscription call(Observer<String> observer) {
                    observer.onNext("1");
                    observer.onNext("2");
                    throw new NumberFormatException();
                }
            }).subscribe(new Observer<String>() {

                @Override
                public void onCompleted() {
                    System.out.println("completed");
                }

                @Override
                public void onError(Exception e) {
                    error.set(e);
                    System.out.println("error");
                    e.printStackTrace();
                }

                @Override
                public void onNext(String v) {
                    System.out.println(v);
                    count.incrementAndGet();
                }

            });
            assertEquals(2, count.get());
            assertNotNull(error.get());
            if (!(error.get() instanceof NumberFormatException)) {
                fail("It should be a NumberFormatException");
            }
        }

        @Test
        public void testPublish() throws InterruptedException {
            final AtomicInteger counter = new AtomicInteger();
            ConnectableObservable<String> o = Observable.create(new Func1<Observer<String>, Subscription>() {

                @Override
                public Subscription call(final Observer<String> observer) {
                    final BooleanSubscription subscription = new BooleanSubscription();
                    new Thread(new Runnable() {

                        @Override
                        public void run() {
                            counter.incrementAndGet();
                            observer.onNext("one");
                            observer.onCompleted();
                        }
                    }).start();
                    return subscription;
                }
            }).publish();

            final CountDownLatch latch = new CountDownLatch(2);

            // subscribe once
            o.subscribe(new Action1<String>() {

                @Override
                public void call(String v) {
                    assertEquals("one", v);
                    latch.countDown();
                }
            });

            // subscribe again
            o.subscribe(new Action1<String>() {

                @Override
                public void call(String v) {
                    assertEquals("one", v);
                    latch.countDown();
                }
            });

            Subscription s = o.connect();
            try {
                if (!latch.await(1000, TimeUnit.MILLISECONDS)) {
                    fail("subscriptions did not receive values");
                }
                assertEquals(1, counter.get());
            } finally {
                s.unsubscribe();
            }
        }

        @Test
        public void testReplay() throws InterruptedException {
            final AtomicInteger counter = new AtomicInteger();
            ConnectableObservable<String> o = Observable.create(new Func1<Observer<String>, Subscription>() {

                @Override
                public Subscription call(final Observer<String> observer) {
                    final BooleanSubscription subscription = new BooleanSubscription();
                    new Thread(new Runnable() {

                        @Override
                        public void run() {
                            counter.incrementAndGet();
                            observer.onNext("one");
                            observer.onCompleted();
                        }
                    }).start();
                    return subscription;
                }
            }).replay();

            // we connect immediately and it will emit the value
            Subscription s = o.connect();
            try {

                // we then expect the following 2 subscriptions to get that same value
                final CountDownLatch latch = new CountDownLatch(2);

                // subscribe once
                o.subscribe(new Action1<String>() {

                    @Override
                    public void call(String v) {
                        assertEquals("one", v);
                        latch.countDown();
                    }
                });

                // subscribe again
                o.subscribe(new Action1<String>() {

                    @Override
                    public void call(String v) {
                        assertEquals("one", v);
                        latch.countDown();
                    }
                });

                if (!latch.await(1000, TimeUnit.MILLISECONDS)) {
                    fail("subscriptions did not receive values");
                }
                assertEquals(1, counter.get());
            } finally {
                s.unsubscribe();
            }
        }

        @Test
        public void testCache() throws InterruptedException {
            final AtomicInteger counter = new AtomicInteger();
            Observable<String> o = Observable.create(new Func1<Observer<String>, Subscription>() {

                @Override
                public Subscription call(final Observer<String> observer) {
                    final BooleanSubscription subscription = new BooleanSubscription();
                    new Thread(new Runnable() {

                        @Override
                        public void run() {
                            counter.incrementAndGet();
                            observer.onNext("one");
                            observer.onCompleted();
                        }
                    }).start();
                    return subscription;
                }
            }).cache();

            // we then expect the following 2 subscriptions to get that same value
            final CountDownLatch latch = new CountDownLatch(2);

            // subscribe once
            o.subscribe(new Action1<String>() {

                @Override
                public void call(String v) {
                    assertEquals("one", v);
                    latch.countDown();
                }
            });

            // subscribe again
            o.subscribe(new Action1<String>() {

                @Override
                public void call(String v) {
                    assertEquals("one", v);
                    latch.countDown();
                }
            });

            if (!latch.await(1000, TimeUnit.MILLISECONDS)) {
                fail("subscriptions did not receive values");
            }
            assertEquals(1, counter.get());
        }

        /**
         * https://github.com/Netflix/RxJava/issues/198
         * 
         * Rx Design Guidelines 5.2
         * 
         * "when calling the Subscribe method that only has an onNext argument, the OnError behavior will be
         * to rethrow the exception on the thread that the message comes out from the Observable.
         * The OnCompleted behavior in this case is to do nothing."
         */
        @Test
        public void testErrorThrownWithoutErrorHandlerSynchronous() {
            try {
                error(new RuntimeException("failure")).subscribe(new Action1<Object>() {

                    @Override
                    public void call(Object t1) {
                        // won't get anything
                    }

                });
                fail("expected exception");
            } catch (Exception e) {
                assertEquals("failure", e.getMessage());
            }
        }

        /**
         * https://github.com/Netflix/RxJava/issues/198
         * 
         * Rx Design Guidelines 5.2
         * 
         * "when calling the Subscribe method that only has an onNext argument, the OnError behavior will be
         * to rethrow the exception on the thread that the message comes out from the Observable.
         * The OnCompleted behavior in this case is to do nothing."
         * 
         * @throws InterruptedException
         */
        @Test
        public void testErrorThrownWithoutErrorHandlerAsynchronous() throws InterruptedException {
            final CountDownLatch latch = new CountDownLatch(1);
            final AtomicReference<Exception> exception = new AtomicReference<Exception>();
            Observable.create(new Func1<Observer<String>, Subscription>() {

                @Override
                public Subscription call(final Observer<String> observer) {
                    new Thread(new Runnable() {

                        @Override
                        public void run() {
                            try {
                                observer.onError(new RuntimeException("failure"));
                            } catch (Exception e) {
                                // without an onError handler it has to just throw on whatever thread invokes it
                                exception.set(e);
                            }
                            latch.countDown();
                        }
                    }).start();
                    return Subscriptions.empty();
                }
            }).subscribe(new Action1<Object>() {

                @Override
                public void call(Object t1) {

                }

            });
            // wait for exception
            latch.await(3000, TimeUnit.MILLISECONDS);
            assertNotNull(exception.get());
            assertEquals("failure", exception.get().getMessage());
        }
    }

}<|MERGE_RESOLUTION|>--- conflicted
+++ resolved
@@ -2691,7 +2691,6 @@
     }
 
     /**
-<<<<<<< HEAD
      * Returns an Observable that emits the results of a function of your choosing applied to
      * combinations of four items emitted, in sequence, by four other Observables.
      * <p>
@@ -2805,8 +2804,6 @@
     }
 
     /**
-     * Filters an Observable by discarding any items it emits that do not meet some test.
-=======
      * Combines the given observables, emitting an event containing an aggregation of the latest values of each of the source observables
      * each time an event is received from one of the source observables, where the aggregation is defined by the given function.
      * @param w0 
@@ -2837,7 +2834,6 @@
     
     /**
      * Filters an Observable by discarding any of its emissions that do not meet some test.
->>>>>>> 797bf4dd
      * <p>
      * <img width="640" src="https://raw.github.com/wiki/Netflix/RxJava/images/rx-operators/filter.png">
      * 
