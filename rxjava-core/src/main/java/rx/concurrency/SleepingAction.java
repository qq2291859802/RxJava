/**
 * Copyright 2013 Netflix, Inc.
 * 
 * Licensed under the Apache License, Version 2.0 (the "License");
 * you may not use this file except in compliance with the License.
 * You may obtain a copy of the License at
 * 
 * http://www.apache.org/licenses/LICENSE-2.0
 * 
 * Unless required by applicable law or agreed to in writing, software
 * distributed under the License is distributed on an "AS IS" BASIS,
 * WITHOUT WARRANTIES OR CONDITIONS OF ANY KIND, either express or implied.
 * See the License for the specific language governing permissions and
 * limitations under the License.
 */
package rx.concurrency;

import java.util.concurrent.TimeUnit;

import rx.Scheduler;
import rx.Subscription;
import rx.util.functions.Func2;

/* package */class SleepingAction<T> implements Func2<Scheduler, T, Subscription> {
    private final Func2<Scheduler, T, Subscription> underlying;
    private final Scheduler scheduler;
    private final long execTime;

    public SleepingAction(Func2<Scheduler, T, Subscription> underlying, Scheduler scheduler, long execTime) {
        this.underlying = underlying;
        this.scheduler = scheduler;
        this.execTime = execTime;
    }


    @Override
    public Subscription call(Scheduler s, T state) {
        if (execTime > scheduler.now()) {
            long delay = execTime - scheduler.now();
            if (delay> 0) {
<<<<<<< HEAD
                try {
                    Thread.sleep(delay);
                }
                catch (InterruptedException e) {
                    Thread.currentThread().interrupt();
                    throw new RuntimeException(e);
                }
=======
            try {
                    Thread.sleep(delay);
                }
             catch (InterruptedException e) {
                Thread.currentThread().interrupt();
                throw new RuntimeException(e);
>>>>>>> ce65cca3
            }
            }
        }

        return underlying.call(s, state);
    }
}<|MERGE_RESOLUTION|>--- conflicted
+++ resolved
@@ -1,12 +1,12 @@
 /**
  * Copyright 2013 Netflix, Inc.
- * 
+ *
  * Licensed under the Apache License, Version 2.0 (the "License");
  * you may not use this file except in compliance with the License.
  * You may obtain a copy of the License at
- * 
+ *
  * http://www.apache.org/licenses/LICENSE-2.0
- * 
+ *
  * Unless required by applicable law or agreed to in writing, software
  * distributed under the License is distributed on an "AS IS" BASIS,
  * WITHOUT WARRANTIES OR CONDITIONS OF ANY KIND, either express or implied.
@@ -38,7 +38,6 @@
         if (execTime > scheduler.now()) {
             long delay = execTime - scheduler.now();
             if (delay> 0) {
-<<<<<<< HEAD
                 try {
                     Thread.sleep(delay);
                 }
@@ -46,15 +45,6 @@
                     Thread.currentThread().interrupt();
                     throw new RuntimeException(e);
                 }
-=======
-            try {
-                    Thread.sleep(delay);
-                }
-             catch (InterruptedException e) {
-                Thread.currentThread().interrupt();
-                throw new RuntimeException(e);
->>>>>>> ce65cca3
-            }
             }
         }
 
